--- conflicted
+++ resolved
@@ -1,7 +1,3 @@
-<<<<<<< HEAD
 from . import evtk
 from .__funcs__ import vox2vtk, im2vtk
-=======
-from .__funcs__ import to_vtk
-from .__funcs__ import to_palabos
->>>>>>> d265653a
+from .__funcs__ import to_palabos