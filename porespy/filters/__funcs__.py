--- conflicted
+++ resolved
@@ -1,10 +1,7 @@
 from collections import namedtuple
 import scipy as sp
 import numpy as np
-<<<<<<< HEAD
 import operator as op
-=======
->>>>>>> 8ac5a362
 import scipy.ndimage as spim
 import scipy.spatial as sptl
 import warnings
@@ -1212,69 +1209,6 @@
     return imresults
 
 
-<<<<<<< HEAD
-def prune_branches(skel, branch_points=None, iterations=1):
-    r"""
-    Removes all dangling ends or tails of a skeleton.
-
-    Parameters
-    ----------
-    skel : ND-image
-        A image of a full or partial skeleton from which the tails should be
-        trimmed.
-
-    branch_points : ND-image, optional
-        An image the same size ``skel`` with True values indicating the branch
-        points of the skeleton.  If this is not provided it is calculated
-        automatically.
-
-    Returns
-    -------
-    An ND-image containing the skeleton with tails removed.
-
-    """
-    skel = skel > 0
-    if skel.ndim == 2:
-        from skimage.morphology import square as cube
-    else:
-        from skimage.morphology import cube
-    # Create empty image to house results
-    im_result = sp.zeros_like(skel)
-    # If branch points are not supplied, attempt to find them
-    if branch_points is None:
-        branch_points = spim.convolve(skel*1.0, weights=cube(3)) > 3
-        branch_points = branch_points*skel
-    # Store original branch points before dilating
-    pts_orig = branch_points
-    # Find arcs of skeleton by deleting branch points
-    arcs = skel*(~branch_points)
-    # Label arcs
-    arc_labels = spim.label(arcs, structure=cube(3))[0]
-    # Dilate branch points so they overlap with the arcs
-    branch_points = spim.binary_dilation(branch_points, structure=cube(3))
-    pts_labels = spim.label(branch_points, structure=cube(3))[0]
-    # Now scan through each arc to see if it's connected to two branch points
-    slices = spim.find_objects(arc_labels)
-    label_num = 0
-    for s in slices:
-        label_num += 1
-        # Find branch point labels the overlap current arc
-        hits = pts_labels[s]*(arc_labels[s] == label_num)
-        # If image contains 2 branch points, then it's not a tail.
-        if len(sp.unique(hits)) == 3:
-            im_result[s] += arc_labels[s] == label_num
-    # Add missing branch points back to arc image to make complete skeleton
-    im_result += skel*pts_orig
-    if iterations > 1:
-        iterations -= 1
-        im_temp = sp.copy(im_result)
-        im_result = prune_branches(skel=im_result,
-                                   branch_points=None,
-                                   iterations=iterations)
-        if sp.all(im_temp == im_result):
-            iterations = 0
-    return im_result
-=======
 def trim_disconnected_blobs(im, inlets):
     r"""
     Removes foreground voxels not connected to specified inlets
@@ -1411,5 +1345,4 @@
     if ndim == 2:
         return out[1:-1, 1:-1].copy()
     else:
-        return out[1:-1, 1:-1, 1:-1].copy()
->>>>>>> 8ac5a362
+        return out[1:-1, 1:-1, 1:-1].copy()