r"""

Generators
##########

**Generate Artificial Images**

This module contains a variety of functions for generating artificial
images of porous materials, generally for testing, validation,
debugging, and illustration purposes.

.. currentmodule:: porespy

<<<<<<< HEAD
    porespy.generators.blobs
    porespy.generators.bundle_of_tubes
    porespy.generators.cylinders
    porespy.generators.insert_shape
    porespy.generators.lattice_spheres
    porespy.generators.line_segment
    porespy.generators.overlapping_spheres
    porespy.generators.perlin_noise
    porespy.generators.polydisperse_spheres
    porespy.generators.pseudo_gravity_packing
    porespy.generators.random_cantor_dust
    porespy.generators.RSA
    porespy.generators.sierpinski_foam
    porespy.generators.voronoi_edges

.. autofunction:: blobs
.. autofunction:: bundle_of_tubes
.. autofunction:: cylinders
.. autofunction:: cylinders_porosity
.. autofunction:: insert_shape
.. autofunction:: lattice_spheres
.. autofunction:: line_segment
.. autofunction:: overlapping_spheres
.. autofunction:: perlin_noise
.. autofunction:: polydisperse_spheres
.. autofunction:: pseudo_gravity_packing
.. autofunction:: random_cantor_dust
.. autofunction:: RSA
.. autofunction:: sierpinski_foam
.. autofunction:: voronoi_edges
=======
.. autosummary::
   :template: mybase.rst
   :toctree: generated/

    generators.blobs
    generators.bundle_of_tubes
    generators.cylindrical_plug
    generators.cylinders
    generators.fractal_noise
    generators.insert_shape
    generators.lattice_spheres
    generators.line_segment
    generators.overlapping_spheres
    generators.polydisperse_spheres
    generators.pseudo_electrostatic_packing
    generators.pseudo_gravity_packing
    generators.RSA
    generators.voronoi_edges
>>>>>>> 7520cd3f

"""

from .__imgen__ import blobs
from .__imgen__ import bundle_of_tubes
from .__imgen__ import cylinders
from .__imgen__ import insert_shape
from .__imgen__ import lattice_spheres
from .__imgen__ import line_segment
from .__imgen__ import overlapping_spheres
from .__imgen__ import polydisperse_spheres
from .__imgen__ import RSA
from .__imgen__ import voronoi_edges
from .__gravity__ import pseudo_gravity_packing
from .__electrostatic__ import pseudo_electrostatic_packing
<<<<<<< HEAD
from .__fractals__ import random_cantor_dust
from .__fractals__ import sierpinski_foam
from .__cylinder__ import cylindrical_plug
=======
from .__cylinder__ import cylindrical_plug
from ._noise import fractal_noise
from ._borders import *
>>>>>>> 7520cd3f
<|MERGE_RESOLUTION|>--- conflicted
+++ resolved
@@ -11,38 +11,6 @@
 
 .. currentmodule:: porespy
 
-<<<<<<< HEAD
-    porespy.generators.blobs
-    porespy.generators.bundle_of_tubes
-    porespy.generators.cylinders
-    porespy.generators.insert_shape
-    porespy.generators.lattice_spheres
-    porespy.generators.line_segment
-    porespy.generators.overlapping_spheres
-    porespy.generators.perlin_noise
-    porespy.generators.polydisperse_spheres
-    porespy.generators.pseudo_gravity_packing
-    porespy.generators.random_cantor_dust
-    porespy.generators.RSA
-    porespy.generators.sierpinski_foam
-    porespy.generators.voronoi_edges
-
-.. autofunction:: blobs
-.. autofunction:: bundle_of_tubes
-.. autofunction:: cylinders
-.. autofunction:: cylinders_porosity
-.. autofunction:: insert_shape
-.. autofunction:: lattice_spheres
-.. autofunction:: line_segment
-.. autofunction:: overlapping_spheres
-.. autofunction:: perlin_noise
-.. autofunction:: polydisperse_spheres
-.. autofunction:: pseudo_gravity_packing
-.. autofunction:: random_cantor_dust
-.. autofunction:: RSA
-.. autofunction:: sierpinski_foam
-.. autofunction:: voronoi_edges
-=======
 .. autosummary::
    :template: mybase.rst
    :toctree: generated/
@@ -61,7 +29,6 @@
     generators.pseudo_gravity_packing
     generators.RSA
     generators.voronoi_edges
->>>>>>> 7520cd3f
 
 """
 
@@ -77,12 +44,6 @@
 from .__imgen__ import voronoi_edges
 from .__gravity__ import pseudo_gravity_packing
 from .__electrostatic__ import pseudo_electrostatic_packing
-<<<<<<< HEAD
-from .__fractals__ import random_cantor_dust
-from .__fractals__ import sierpinski_foam
-from .__cylinder__ import cylindrical_plug
-=======
 from .__cylinder__ import cylindrical_plug
 from ._noise import fractal_noise
-from ._borders import *
->>>>>>> 7520cd3f
+from ._borders import *