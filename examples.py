--- conflicted
+++ resolved
@@ -1,9 +1,6 @@
 import porespy as ps
 import matplotlib.pyplot as plt
-<<<<<<< HEAD
-=======
 import scipy as sp
->>>>>>> cafd2adb
 import scipy.ndimage as spim
 
 # Generate an image of spheres using the imgen class
