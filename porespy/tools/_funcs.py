import logging
import numpy as np
import scipy.ndimage as spim
from scipy.special import erfc
from skimage.segmentation import relabel_sequential
from edt import edt
from skimage.morphology import ball, disk
from ._utils import Results
try:
    from skimage.measure import marching_cubes
except ImportError:
    from skimage.measure import marching_cubes_lewiner as marching_cubes


logger = logging.getLogger(__name__)


__all__ = [
    '_check_for_singleton_axes',
    'align_image_with_openpnm',
    'bbox_to_slices',
    'extend_slice',
    'extract_cylinder',
    'extract_subsection',
    'extract_regions',
    'find_outer_region',
    'find_bbox',
    'get_border',
    'get_planes',
    'insert_cylinder',
    'insert_sphere',
    'in_hull',
    'isolate_object',
    'marching_map',
    'make_contiguous',
    'mesh_region',
    'norm_to_uniform',
    'overlay',
    'randomize_colors',
    'recombine',
    'ps_ball',
    'ps_disk',
    'ps_rect',
    'ps_round',
    'subdivide',
<<<<<<< HEAD
    'trim',
]


def trim(im):
    r"""
    Finds a bounding box around the image and all excess is trimmed.
=======
    'unpad',
]


def unpad(im, pad_width):
    r"""
    Remove padding from a previously padded image given original pad widths
>>>>>>> 056e0249

    Parameters
    ----------
    im : ndarray
<<<<<<< HEAD
        The image to be trimmed

    Returns
    -------
    trimmed_im : ndarray
        The image with no empty slices or columns
    """
    x, y, z = spim.find_objects(im > 0)[0]
    im = im[x, y, z]
    return im
=======
        The padded image from which padding should be removed
    pad_width : int or list of ints
        The amount of padding previously added to each axis. This should be
        the same as the values used to add original padding. Refer to
        ``numpy.pad`` documentation for more details.

    Notes
    -----
    A use case for this is when using ``skimage.morphology.skeletonize_3d``
    to ensure that the skeleton extends beyond the edges of the image, but the
    padding should be subsequently removed.

    Examples
    --------
    `Click here
    <https://porespy.org/examples/tools/reference/unpad.html>`_
    to view online example.

    """
    pad_width = np.asarray(pad_width).squeeze()

    if pad_width.ndim == 0:
        new_pad_width = []
        for r in range(0, len(im.shape)):
            new_pad_width.append(pad_width)
        pad_width = np.array(new_pad_width)

    if pad_width.ndim == 1:
        shape = im.shape - pad_width[0] - pad_width[1]
        if shape[0] < 1:
            shape = np.array(im.shape) * shape
        s_im = []
        for dim in range(im.ndim):
            lower_im = pad_width[0]
            upper_im = shape[dim] + pad_width[0]
            s_im.append(slice(int(lower_im), int(upper_im)))

    if pad_width.ndim == 2:
        shape = np.asarray(im.shape)
        s_im = []
        for dim in range(im.ndim):
            shape[dim] = im.shape[dim] - pad_width[dim][0] - pad_width[dim][1]
            lower_im = pad_width[dim][0]
            upper_im = shape[dim] + pad_width[dim][0]
            s_im.append(slice(int(lower_im), int(upper_im)))

    return im[tuple(s_im)]


def find_bbox(im, order_by='axis'):
    r"""
    Finds the lower and upper corner surrounding the foreground in the image

    Parameters
    ----------
    im : ndarray
        The image containing the features around which the bounding box is sought
    order_by : string
        How the coords are returned.  Options are:

        ========= ==================================================================
        option    description
        ========= ==================================================================
        axis      The values are sorted by axes first, like
                  ``[x_min, x_max], [y_min, y_max], [z_min, z_max]``.
        corner    The values are sorted as lower corner first followed by upper
                  corner, like ``[x_min, y_min, z_min], [x_max, y_max, z_max]``.
        ========= ==================================================================

    Returns
    -------
    bbox : list or list-of-lists
        The corners of the bounding box around the forground of the image

    """
    # This might not be super fast, but I'm not sure of a faster way. There are
    # a few suggestions on stackoverflow but I can't see how they'd be faster.
    inds = np.where(im)
    if order_by.startswith('ax'):
        bbox = tuple([slice(np.amin(i), np.amax(i)+1, None) for i in inds])
    elif order_by.startswith('corner'):
        bbox = [[np.amin(i) for i in inds], [np.amax(i)+1 for i in inds]]
    return bbox
>>>>>>> 056e0249


def isolate_object(region, i, s=None):
    r"""
    Given an image containing labels, removes all labels except the specified
    one.

    Parameters
    ----------
    region : ndarray
        An image containing labelled regions, as returned by
        ``scipy.ndimage.label``.
    i : int
        The integer value
    s : tuple of slice objects, optional
        If provided, then a subsection of ``region`` will be extracted and the
        function will be applied to this subsection only.

    Returns
    -------
    label : ndarray
        An ndarray the same size as ``region`` containing *only* the objects
        with the given value ``i``.  If ``s`` is provided, the returned image
        will be a subsection of ``region``.

    Examples
    --------
    `Click here
    <https://porespy.org/examples/tools/reference/isolate_object.html>`_
    to view online example.

    """
    if s is not None:
        region = region[s]
    im = (region == i)*i
    return im


def marching_map(path, start):
    r"""
    Use the fast marching method to find distance of each voxel from a starting
    point

    Parameters
    ----------
    path : ndarray
        A boolean image with ``True`` values demarcating the path along which
        the march will occur
    start : ndarray
        A boolean image with ``True`` values indicating where the march should
        start.

    Returns
    -------
    distance : ndarray
        An array the same size as ``path`` with numerical values in each voxel
        indicating it's distance from the start point(s) along the given path.

    Notes
    -----
    This function assumes ``scikit-fmm`` is installed.

    Examples
    --------
    `Click here
    <https://porespy.org/examples/tools/reference/marching_map.html>`_
    to view online example.

    """
    try:
        import skfmm
    except ModuleNotFoundError:
        raise ModuleNotFoundError('scikit-fmm must be install to use this ' +
                                  'function')
    phi = start*2.0 - 1.0
    speed = path*1.0
    t = skfmm.travel_time(phi, speed)
    return t.data


def align_image_with_openpnm(im):
    r"""
    Rotates an image to agree with the coordinates used in OpenPNM.

    This is necessary for overlaying the image and the network in Paraview.

    Parameters
    ----------
    im : ndarray
        The image to be rotated.  Can be the Boolean image of the pore space
        or any other image of interest.

    Returns
    -------
    image : ndarray
        Returns a copy of ``im`` rotated accordingly.

    Examples
    --------
    `Click here
    <https://porespy.org/examples/tools/reference/align_image_with_openpnm.html>`_
    to view online example.

    """
    _check_for_singleton_axes(im)
    im = np.copy(im)
    if im.ndim == 2:
        im = (np.swapaxes(im, 1, 0))
        im = im[-1::-1, :]
    elif im.ndim == 3:
        im = (np.swapaxes(im, 2, 0))
        im = im[:, -1::-1, :]
    return im


def subdivide(im, divs=2, overlap=0):
    r"""
    Returns slices into an image describing the specified number of sub-arrays.

    This function is useful for performing operations on smaller images for
    memory or speed.  Note that for most typical operations this will NOT work,
    since the image borders would cause artifacts (e.g. ``distance_transform``)

    Parameters
    ----------
    im : ndarray
        The image of the porous media
    divs : scalar or array_like
        The number of sub-divisions to create in each axis of the image.  If a
        scalar is given it is assumed this value applies in all dimensions.
    overlap : scalar or array_like
        The amount of overlap to use when dividing along each axis.  If a
        scalar is given it is assumed this value applies in all dimensions.

    Returns
    -------
    slices : ndarray
        An ndarray containing sets of slice objects for indexing into ``im``
        that extract subdivisions of an image.  If ``flatten`` was ``True``,
        then this array is suitable for iterating.  If ``flatten`` was
        ``False`` then the slice objects must be accessed by row, col, layer
        indices.  An ndarray is the preferred container since its shape can
        be easily queried.

    See Also
    --------
    chunked_func

    Examples
    --------
    >>> import porespy as ps
    >>> import matplotlib.pyplot as plt
    >>> im = ps.generators.blobs(shape=[200, 200])
    >>> s = ps.tools.subdivide(im, divs=[2, 2])
    >>> print(len(s))
    4

    `Click here
    <https://porespy.org/examples/tools/reference/subdivide.html>`_
    to view online example.

    """
    divs = np.ones((im.ndim,), dtype=int) * np.array(divs)
    overlap = overlap * (divs > 1)

    s = np.zeros(shape=divs, dtype=object)
    spacing = np.round(np.array(im.shape)/divs, decimals=0).astype(int)
    for i in range(s.shape[0]):
        x = spacing[0]
        sx = slice(x*i, min(im.shape[0], x*(i+1)), None)
        for j in range(s.shape[1]):
            y = spacing[1]
            sy = slice(y*j, min(im.shape[1], y*(j+1)), None)
            if im.ndim == 3:
                for k in range(s.shape[2]):
                    z = spacing[2]
                    sz = slice(z*k, min(im.shape[2], z*(k+1)), None)
                    s[i, j, k] = tuple([sx, sy, sz])
            else:
                s[i, j] = tuple([sx, sy])
    s = s.flatten().tolist()
    for i, item in enumerate(s):
        s[i] = extend_slice(slices=item, shape=im.shape, pad=overlap)
    return s


def recombine(ims, slices, overlap):
    r"""
    Recombines image chunks back into full image of original shape

    Parameters
    ----------
    ims : list of ndarrays
        The chunks of the original image, which may or may not have been
        processed.
    slices : list of slice objects
        The slice objects which were used to obtain the chunks in ``ims``
    overlap : int of list ints
        The amount of overlap used when creating chunks

    Returns
    -------
    im : ndarray
        An image constituted from the chunks in ``ims`` of the same shape
        as the original image.

    See Also
    --------
    chunked_func, subdivide

    Examples
    --------
    `Click here
    <https://porespy.org/examples/tools/reference/recombine.html>`_
    to view online example.

    """
    shape = [0]*ims[0].ndim
    for s in slices:
        for dim in range(len(slices[0])):
            shape[dim] = max(shape[dim], s[dim].stop)

    if isinstance(overlap, int):
        overlap = [overlap]*len(shape)

    im = np.zeros(shape, dtype=ims[0].dtype)
    for i, s in enumerate(slices):
        # Prepare new slice objects into main and sub-sliced image
        a = []  # Slices into original image
        b = []  # Slices into chunked image
        for dim in range(im.ndim):
            if s[dim].start == 0:
                ax = 0
                bx = 0
            else:
                ax = s[dim].start + overlap[dim]
                bx = overlap[dim]
            if s[dim].stop == im.shape[dim]:
                ay = im.shape[dim]
                by = im.shape[dim]
            else:
                ay = s[dim].stop - overlap[dim]
                by = s[dim].stop - s[dim].start - overlap[dim]
            a.append(slice(ax, ay, None))
            b.append(slice(bx, by, None))
        # Convert lists of slices to tuples
        a = tuple(a)
        b = tuple(b)
        # Insert image chunk into main image
        try:
            im[a] = ims[i][b]
        except ValueError:
            raise IndexError('The applied filter seems to have returned a '
                             + 'larger image that it was sent.')
    return im


def bbox_to_slices(bbox):
    r"""
    Given a tuple containing bounding box coordinates, return a tuple of slice
    objects.

    A bounding box in the form of a straight list is returned by several
    functions in skimage, but these cannot be used to direct index into an
    image.  This function returns a tuples of slices can be, such as:
    ``im[bbox_to_slices([xmin, ymin, xmax, ymax])]``.

    Parameters
    ----------
    bbox : tuple of ints
        The bounding box indices in the form (``xmin``, ``ymin``, ``zmin``,
        ``xmax``, ``ymax``, ``zmax``).  For a 2D image, simply omit the
        ``zmin`` and ``zmax`` entries.

    Returns
    -------
    slices : tuple
        A tuple of slice objects that can be used to directly index into a
        larger image.

    Examples
    --------
    `Click here
    <https://porespy.org/examples/tools/reference/bbox_to_slices.html>`_
    to view online example.

    """
    if len(bbox) == 4:
        ret = (slice(bbox[0], bbox[2]),
               slice(bbox[1], bbox[3]))
    else:
        ret = (slice(bbox[0], bbox[3]),
               slice(bbox[1], bbox[4]),
               slice(bbox[2], bbox[5]))
    return ret


def find_outer_region(im, r=None):
    r"""
    Find regions of the image that are outside of the solid matrix.

    Parameters
    ----------
    im : ndarray
        Image of the porous material with 1's for void and 0's for solid
    r : scalar
        The radius of the rolling ball to use.  If not specified then a value
        is calculated as twice maximum of the distance transform. The image
        size is padded by this amount in all directions, so the image can
        become quite large and unwieldy if too large a value is given.

    Returns
    -------
    image : ndarray
        A boolean mask the same shape as ``im``, containing True in all voxels
        identified as *outside* the sample.

    Notes
    -----
    This function uses the rolling ball method to define where the outer region
    ends and the void space begins.

    This is particularly useful for samples that do not fill the
    entire rectangular image, such as cylindrical cores or samples with non-
    parallel faces.

    Examples
    --------
    `Click here
    <https://porespy.org/examples/tools/reference/find_outer_region.html>`_
    to view online example.

    """
    if r is None:
        dt = edt(im)
        r = int(np.amax(dt)) * 2
    im_padded = np.pad(array=im, pad_width=r, mode='constant',
                       constant_values=True)
    dt = edt(im_padded)
    seeds = (dt >= r) + get_border(shape=im_padded.shape)
    # Remove seeds not connected to edges
    labels = spim.label(seeds)[0]
    mask = labels == 1  # Assume label of 1 on edges, assured by adding border
    dt = edt(~mask)
    outer_region = dt < r
    outer_region = extract_subsection(im=outer_region, shape=im.shape)
    return outer_region


def extract_cylinder(im, r=None, axis=0):
    r"""
    Returns a cylindrical section of the image of specified radius.

    This is useful for making square images look like cylindrical cores such
    as those obtained from X-ray tomography.

    Parameters
    ----------
    im : ndarray
        The image of the porous material.  Can be any data type.
    r : scalr
        The radius of the cylinder to extract.  If ``None`` is given then the
        default is the largest cylinder that can fit inside the specified
        plane.
    axis : scalar
        The axis along with the cylinder will be oriented.

    Returns
    -------
    image : ndarray
        A copy of ``im`` with values outside the cylindrical area set to 0 or
        ``False``.

    Examples
    --------
    `Click here
    <https://porespy.org/examples/tools/reference/extract_cylinder.html>`_
    to view online example.

    """
    # This needs to be imported here since the tools module is imported
    # before the generators module, so placing it at the top of the file
    # causes an error since the generators module does not exist yet.
    # Strangly, if I import the ENTIRE package at the top of the file then
    # things work ok, but this seems quite silly compared to just importing
    # the function on demand. This is explained in the following
    # stackoverflow answer: https://stackoverflow.com/a/129810.

    from porespy.generators import cylindrical_plug
    mask = cylindrical_plug(shape=im.shape, r=r, axis=axis)
    im_temp = im * mask
    return im_temp


def extract_subsection(im, shape):
    r"""
    Extracts the middle section of a image

    Parameters
    ----------
    im : ndarray
        Image from which to extract the subsection
    shape : array_like
        Can either specify the size of the extracted section or the fractional
        size of the image to extact.

    Returns
    -------
    image : ndarray
        An ndarray of size given by the ``shape`` argument, taken from the
        center of the image.

    See Also
    --------
    unpad

    Examples
    --------
    >>> import numpy as sp
    >>> from porespy.tools import extract_subsection
    >>> im = np.array([[1, 1, 1, 1], [1, 2, 2, 2], [1, 2, 3, 3], [1, 2, 3, 4]])
    >>> print(im)
    [[1 1 1 1]
     [1 2 2 2]
     [1 2 3 3]
     [1 2 3 4]]
    >>> im = extract_subsection(im=im, shape=[2, 2])
    >>> print(im)
    [[2 2]
     [2 3]]

    `Click here
    <https://porespy.org/examples/tools/reference/extract_subsection.html>`_
    to view online example.

    """
    # Check if shape was given as a fraction
    shape = np.array(shape)
    if shape[0] < 1:
        shape = np.array(im.shape) * shape
    center = np.array(im.shape) / 2
    s_im = []
    for dim in range(im.ndim):
        r = shape[dim] / 2
        lower_im = np.amax((center[dim] - r, 0))
        upper_im = np.amin((center[dim] + r, im.shape[dim]))
        s_im.append(slice(int(lower_im), int(upper_im)))
    return im[tuple(s_im)]


def get_planes(im, squeeze=True):
    r"""
    Extracts three planar images from the volumetric image, one for each
    principle axis.  The planes are taken from the middle of the domain.

    Parameters
    ----------
    im : ndarray
        The volumetric image from which the 3 planar images are to be obtained
    squeeze : boolean, optional
        If True (default) the returned images are 2D (i.e. squeezed).  If
        False, the images are 1 element deep along the axis where the slice
        was obtained.

    Returns
    -------
    planes : list
        A list of 2D-images

    Examples
    --------
    `Click here
    <https://porespy.org/examples/tools/reference/get_planes.html>`_
    to view online example.

    """
    x, y, z = (np.array(im.shape) / 2).astype(int)
    planes = [im[x, :, :], im[:, y, :], im[:, :, z]]
    if not squeeze:
        imx = planes[0]
        planes[0] = np.reshape(imx, [1, imx.shape[0], imx.shape[1]])
        imy = planes[1]
        planes[1] = np.reshape(imy, [imy.shape[0], 1, imy.shape[1]])
        imz = planes[2]
        planes[2] = np.reshape(imz, [imz.shape[0], imz.shape[1], 1])
    return planes


def extend_slice(slices, shape, pad=1):
    r"""
    Adjust slice indices to include additional voxles around the slice.

    This function does bounds checking to ensure the indices don't extend
    outside the image.

    Parameters
    ----------
    slices : list of slice objects
         A list (or tuple) of N slice objects, where N is the number of
         dimensions in the image.
    shape : array_like
        The shape of the image into which the slice objects apply.  This is
        used to check the bounds to prevent indexing beyond the image.
    pad : int or list of ints
        The number of voxels to expand in each direction.

    Returns
    -------
    slices : list of slice objects
        A list slice of objects with the start and stop attributes respectively
        incremented and decremented by 1, without extending beyond the image
        boundaries.

    Examples
    --------
    >>> from scipy.ndimage import label, find_objects
    >>> from porespy.tools import extend_slice
    >>> im = np.array([[1, 0, 0], [1, 0, 0], [0, 0, 1]])
    >>> labels = label(im)[0]
    >>> s = find_objects(labels)

    Using the slices returned by ``find_objects``, set the first label to 3

    >>> labels[s[0]] = 3
    >>> print(labels)
    [[3 0 0]
     [3 0 0]
     [0 0 2]]

    Next extend the slice, and use it to set the values to 4

    >>> s_ext = extend_slice(s[0], shape=im.shape, pad=1)
    >>> labels[s_ext] = 4
    >>> print(labels)
    [[4 4 0]
     [4 4 0]
     [4 4 2]]

    As can be seen by the location of the 4s, the slice was extended by 1, and
    also handled the extension beyond the boundary correctly.

    Examples
    --------
    `Click here
    <https://porespy.org/examples/tools/reference/extend_slice.html>`_
    to view online example.

    """
    shape = np.array(shape)
    pad = np.array(pad).astype(int)*(shape > 0)
    a = []
    for i, s in enumerate(slices):
        start = 0
        stop = shape[i]
        start = max(s.start - pad[i], 0)
        stop = min(s.stop + pad[i], shape[i])
        a.append(slice(start, stop, None))
    return tuple(a)


def randomize_colors(im, keep_vals=[0]):
    r'''
    Takes a greyscale image and randomly shuffles the greyscale values, so that
    all voxels labeled X will be labelled Y, and all voxels labeled Y will be
    labeled Z, where X, Y, Z and so on are randomly selected from the values
    in the input image.

    This function is useful for improving the visibility of images with
    neighboring regions that are only incrementally different from each other,
    such as that returned by `scipy.ndimage.label`.

    Parameters
    ----------
    im : array_like
        An ND image of greyscale values.
    keep_vals : array_like
        Indicate which voxel values should NOT be altered.  The default is
        `[0]` which is useful for leaving the background of the image
        untouched.

    Returns
    -------
    image : ndarray
        An image the same size and type as ``im`` but with the greyscale values
        reassigned.  The unique values in both the input and output images will
        be identical.

    Notes
    -----
    If the greyscale values in the input image are not contiguous then the
    neither will they be in the output.

    Examples
    --------
    >>> import porespy as ps
    >>> import numpy as np
    >>> np.random.seed(0)
    >>> im = np.random.randint(low=0, high=5, size=[4, 4])
    >>> print(im)
    [[4 0 3 3]
     [3 1 3 2]
     [4 0 0 4]
     [2 1 0 1]]
    >>> im_rand = ps.tools.randomize_colors(im)
    >>> print(im_rand)
    [[2 0 4 4]
     [4 1 4 3]
     [2 0 0 2]
     [3 1 0 1]]

    As can be seen, the 2's have become 3, 3's have become 4, and 4's have
    become 2.  1's remained 1 by random accident.  0's remain zeros by default,
    but this can be controlled using the `keep_vals` argument.

    Examples
    --------
    `Click here
    <https://porespy.org/examples/tools/reference/randomize_colors.html>`_
    to view online example.

    '''
    im_flat = im.flatten()
    keep_vals = np.array(keep_vals)
    swap_vals = ~np.in1d(im_flat, keep_vals)
    im_vals = np.unique(im_flat[swap_vals])
    new_vals = np.random.permutation(im_vals)
    im_map = np.zeros(shape=[np.amax(im_vals) + 1, ], dtype=int)
    im_map[im_vals] = new_vals
    im_new = im_map[im_flat]
    im_new = np.reshape(im_new, newshape=np.shape(im))
    return im_new


def make_contiguous(im, mode='keep_zeros'):
    r"""
    Take an image with arbitrary greyscale values and adjust them to ensure
    all values fall in a contiguous range starting at 0.

    Parameters
    ----------
    im : array_like
        An ND array containing greyscale values
    mode : string
        Controls how the ranking is applied in the presence of numbers less
        than or equal to 0.

        'keep_zeros'
            (default) Voxels equal to 0 remain 0, and all other
            numbers are ranked starting at 1, include negative numbers,
            so [-1, 0, 4] becomes [1, 0, 2]

        'symmetric'
            Negative and positive voxels are ranked based on their
            respective distances to 0, so [-4, -1, 0, 5] becomes
            [-2, -1, 0, 1]

        'clipped'
            Voxels less than or equal to 0 are set to 0, while
            all other numbers are ranked starting at 1, so [-3, 0, 2]
            becomes [0, 0, 1].

        'none'
            Voxels are ranked such that the smallest or most
            negative number becomes 1, so [-4, 2, 0] becomes [1, 3, 2].
            This is equivalent to calling ``scipy.stats.rankdata`` directly,
            and reshaping the result to match ``im``.

    Returns
    -------
    image : ndarray
        An ndarray the same size as ``im`` but with all values in contiguous
        order.

    Examples
    --------
    >>> import porespy as ps
    >>> import numpy as np
    >>> im = np.array([[0, 2, 9], [6, 8, 3]])
    >>> im = ps.tools.make_contiguous(im)
    >>> print(im)
    [[0 1 5]
     [3 4 2]]

    `Click here
    <https://porespy.org/examples/tools/reference/make_contiguous.html>`_
    to view online example.

    """
    # This is a very simple version using relabel_sequential
    im = np.array(im)
    if mode == 'none':
        im = im + np.abs(np.min(im)) + 1
        im_new = relabel_sequential(im)[0]
    if mode == 'keep_zeros':
        mask = im == 0
        im = im + np.abs(np.min(im)) + 1
        im[mask] = 0
        im_new = relabel_sequential(im)[0]
    if mode == 'clipped':
        mask = im <= 0
        im[mask] = 0
        im_new = relabel_sequential(im)[0]
    if mode == 'symmetric':
        mask = im < 0
        im_neg = relabel_sequential(-im*mask)[0]
        mask = im >= 0
        im_pos = relabel_sequential(im*mask)[0]
        im_new = im_pos - im_neg
    return im_new


def get_border(shape, thickness=1, mode='edges'):
    r"""
    Create an array with corners, edges or faces labelled as ``True``.

    This can be used as mask to manipulate values laying on the perimeter of
    an image.

    Parameters
    ----------
    shape : array_like
        The shape of the array to return.  Can be either 2D or 3D.
    thickness : scalar (default is 1)
        The number of pixels/voxels to place along perimeter.
    mode : string
        The type of border to create.  Options are 'faces', 'edges' (default)
        and 'corners'.  In 2D 'faces' and 'edges' give the same result.

    Returns
    -------
    image : ndarray
        An ndarray of specified shape with ``True`` values at the perimeter
        and ``False`` elsewhere.

    Notes
    -----
    The indices of the ``True`` values can be found using ``numpy.where``.

    Examples
    --------
    >>> import porespy as ps
    >>> import numpy as np
    >>> mask = ps.tools.get_border(shape=[3, 3], mode='corners')
    >>> print(mask)
    [[ True False  True]
     [False False False]
     [ True False  True]]
    >>> mask = ps.tools.get_border(shape=[3, 3], mode='faces')
    >>> print(mask)
    [[ True  True  True]
     [ True False  True]
     [ True  True  True]]

    `Click here
    <https://porespy.org/examples/tools/reference/get_border.html>`_
    to view online example.

    """
    from porespy.generators import borders
    return borders(shape=shape, thickness=thickness, mode=mode)


def in_hull(points, hull):
    """
    Test if a list of coordinates are inside a given convex hull

    Parameters
    ----------
    points : array_like (N x ndims)
        The spatial coordinates of the points to check
    hull : scipy.spatial.ConvexHull object **OR** array_like
        Can be either a convex hull object as returned by
        ``scipy.spatial.ConvexHull`` or simply the coordinates of the points
        that define the convex hull.

    Returns
    -------
    result : 1D-array
        A 1D-array Boolean array of length *N* indicating whether or not the
        given points in ``points`` lies within the provided ``hull``.

    Examples
    --------
    `Click here
    <https://porespy.org/examples/tools/reference/in_hull.html>`_
    to view online example.

    """
    from scipy.spatial import Delaunay, ConvexHull
    if isinstance(hull, ConvexHull):
        hull = hull.points
    hull = Delaunay(hull)
    return hull.find_simplex(points) >= 0


def norm_to_uniform(im, scale=None):
    r"""
    Take an image with normally distributed greyscale values and convert it to
    a uniform (i.e. flat) distribution.

    Parameters
    ----------
    im : ndarray
        The image containing the normally distributed scalar field
    scale : [low, high]
        A list or array indicating the lower and upper bounds for the new
        randomly distributed data.  The default is ``None``, which uses the
        ``max`` and ``min`` of the original image as the the lower and upper
        bounds, but another common option might be [0, 1].

    Returns
    -------
    image : ndarray
        A copy of ``im`` with uniformly distributed greyscale values spanning
        the specified range, if given.

    Examples
    --------
    `Click here
    <https://porespy.org/examples/tools/reference/norm_to_uniform.html>`_
    to view online example.

    """
    if scale is None:
        scale = [im.min(), im.max()]
    im = (im - np.mean(im)) / np.std(im)
    im = 1 / 2 * erfc(-im / np.sqrt(2))
    im = (im - im.min()) / (im.max() - im.min())
    im = im * (scale[1] - scale[0]) + scale[0]
    return im


def _functions_to_table(mod, colwidth=[27, 48]):
    r"""
    Given a module of functions, returns a ReST formatted text string that
    outputs a table when printed.

    Parameters
    ----------
    mod : module
        The module containing the functions to be included in the table, such
        as 'porespy.filters'.
    colwidths : list of ints
        The width of the first and second columns.  Note that because of the
        vertical lines separating columns and define the edges of the table,
        the total table width will be 3 characters wider than the total sum
        of the specified column widths.

    """
    temp = mod.__dir__()
    funcs = [i for i in temp if not i[0].startswith('_')]
    funcs.sort()
    row = '+' + '-' * colwidth[0] + '+' + '-' * colwidth[1] + '+'
    fmt = '{0:1s} {1:' + str(colwidth[0] - 2) + 's} {2:1s} {3:' \
          + str(colwidth[1] - 2) + 's} {4:1s}'
    lines = []
    lines.append(row)
    lines.append(fmt.format('|', 'Method', '|', 'Description', '|'))
    lines.append(row.replace('-', '='))
    for i, item in enumerate(funcs):
        try:
            s = getattr(mod, item).__doc__.strip()
            end = s.find('\n')
            if end > colwidth[1] - 2:
                s = s[:colwidth[1] - 5] + '...'
            lines.append(fmt.format('|', item, '|', s[:end], '|'))
            lines.append(row)
        except AttributeError:
            pass
    s = '\n'.join(lines)
    return s


def mesh_region(region: bool, strel=None):
    r"""
    Creates a tri-mesh of the provided region using the marching cubes
    algorithm

    Parameters
    ----------
    im : ndarray
        A boolean image with ``True`` values indicating the region of interest
    strel : ndarray
        The structuring element to use when blurring the region.  The blur is
        perfomed using a simple convolution filter.  The point is to create a
        greyscale region to allow the marching cubes algorithm some freedom
        to conform the mesh to the surface.  As the size of ``strel`` increases
        the region will become increasingly blurred and inaccurate. The default
        is a spherical element with a radius of 1.

    Returns
    -------
    mesh : tuple
        A named-tuple containing ``faces``, ``verts``, ``norm``, and ``val``
        as returned by ``scikit-image.measure.marching_cubes`` function.

    Examples
    --------
    `Click here
    <https://porespy.org/examples/tools/reference/mesh_region.html>`_
    to view online example.

    """
    im = region
    _check_for_singleton_axes(im)
    if strel is None:
        if region.ndim == 3:
            strel = ball(1)
        if region.ndim == 2:
            strel = disk(1)
    pad_width = np.amax(strel.shape)
    if im.ndim == 3:
        padded_mask = np.pad(im, pad_width=pad_width, mode='constant')
        padded_mask = spim.convolve(padded_mask * 1.0,
                                    weights=strel) / np.sum(strel)
    else:
        padded_mask = np.reshape(im, (1,) + im.shape)
        padded_mask = np.pad(padded_mask, pad_width=pad_width, mode='constant')
    verts, faces, norm, val = marching_cubes(padded_mask)
    result = Results()
    result.verts = verts - pad_width
    result.faces = faces
    result.norm = norm
    result.val = val
    return result


def ps_disk(r, smooth=True):
    r"""
    Creates circular disk structuring element for morphological operations

    Parameters
    ----------
    r : float or int
        The desired radius of the structuring element
    smooth : boolean
        Indicates whether the faces of the sphere should have the little
        nibs (``True``) or not (``False``, default)

    Returns
    -------
    disk : ndarray
        A 2D numpy bool array of the structring element

    Examples
    --------
    `Click here
    <https://porespy.org/examples/tools/reference/ps_disk.html>`_
    to view online example.

    """
    disk = ps_round(r=r, ndim=2, smooth=smooth)
    return disk


def ps_ball(r, smooth=True):
    r"""
    Creates spherical ball structuring element for morphological operations

    Parameters
    ----------
    r : scalar
        The desired radius of the structuring element
    smooth : boolean
        Indicates whether the faces of the sphere should have the little
        nibs (``True``) or not (``False``, default)

    Returns
    -------
    ball : ndarray
        A 3D numpy array of the structuring element

    Examples
    --------
    `Click here
    <https://porespy.org/examples/tools/reference/ps_ball.html>`_
    to view online example.

    """
    ball = ps_round(r=r, ndim=3, smooth=smooth)
    return ball


def ps_round(r, ndim, smooth=True):
    r"""
    Creates round structuring element with the given radius and dimensionality

    Parameters
    ----------
    r : scalar
        The desired radius of the structuring element
    ndim : int
        The dimensionality of the element, either 2 or 3.
    smooth : boolean
        Indicates whether the faces of the sphere should have the little
        nibs (``True``) or not (``False``, default)

    Returns
    -------
    strel : ndarray
        A 3D numpy array of the structuring element

    Examples
    --------
    `Click here
    <https://porespy.org/examples/tools/reference/ps_round.html>`_
    to view online example.

    """
    rad = int(np.ceil(r))
    other = np.ones([2*rad + 1 for i in range(ndim)], dtype=bool)
    other[tuple(rad for i in range(ndim))] = False
    if smooth:
        ball = edt(other) < r
    else:
        ball = edt(other) <= r
    return ball


def ps_rect(w, ndim):
    r"""
    Creates rectilinear structuring element with the given size and
    dimensionality

    Parameters
    ----------
    w : scalar
        The desired width of the structuring element
    ndim : int
        The dimensionality of the element, either 2 or 3.

    Returns
    -------
    strel : D-aNrray
        A numpy array of the structuring element

    Examples
    --------
    `Click here
    <https://porespy.org/examples/tools/reference/ps_rect.html>`_
    to view online example.

    """
    if ndim == 2:
        from skimage.morphology import square
        strel = square(w)
    if ndim == 3:
        from skimage.morphology import cube
        strel = cube(w)
    return strel


def overlay(im1, im2, c):
    r"""
    Overlays ``im2`` onto ``im1``, given voxel coords of center of ``im2``
    in ``im1``.

    Parameters
    ----------
    im1 : ndarray
        Original voxelated image
    im2 : ndarray
        Template voxelated image
    c : array_like
        [x, y, z] coordinates in ``im1`` where ``im2`` will be centered

    Returns
    -------
    image : ndarray
        A modified version of ``im1``, with ``im2`` overlaid at the specified
        location

    Examples
    --------
    `Click here
    <https://porespy.org/examples/tools/reference/overlay.html>`_
    to view online example.

    """
    shape = im2.shape
    for ni in shape:
        if ni % 2 == 0:
            raise Exception("Structuring element must be odd-voxeled...")

    nx, ny, nz = [(ni - 1) // 2 for ni in shape]
    cx, cy, cz = c

    im1[cx - nx:cx + nx + 1, cy - ny:cy + ny + 1, cz - nz:cz + nz + 1] += im2

    return im1


def insert_sphere(im, c, r, v=True, overwrite=True):
    r"""
    Inserts a sphere of a specified radius into a given image

    Parameters
    ----------
    im : array_like
        Image into which the sphere should be inserted
    c : array_like
        The [x, y, z] coordinate indicating the center of the sphere
    r : int
        The radius of sphere to insert
    v : int
        The value to put into the sphere voxels.  The default is ``True``
        which corresponds to inserting spheres into a Boolean image.  If
        a numerical value is given, ``im`` is converted to the same type as
        ``v``.
    overwrite : boolean
        If ``True`` (default) then the sphere overwrites whatever values are
        present in ``im``.  If ``False`` then the sphere values are only
        inserted into locations that are 0 or ``False``.

    Returns
    -------
    image : ndarray
        The original image with a sphere inerted at the specified location

    Examples
    --------
    `Click here
    <https://porespy.org/examples/tools/reference/insert_sphere.html>`_
    to view online example.

    """
    # Convert image to same type os v for eventual insertion
    if im.dtype != type(v):
        im = im.astype(type(v))
    # Parse the arugments
    r = int(np.around(r, decimals=0))
    if r == 0:
        return im
    c = np.array(c, dtype=int)
    # Define a bounding box around inserted sphere, minding imaage boundaries
    bbox = []
    [bbox.append(np.clip(c[i] - r, 0, im.shape[i])) for i in range(im.ndim)]
    [bbox.append(np.clip(c[i] + r, 0, im.shape[i])) for i in range(im.ndim)]
    bbox = np.ravel(bbox)
    # Obtain slices into image
    s = bbox_to_slices(bbox)
    # Generate sphere template within image boundaries
    blank = np.ones_like(im[s], dtype=float)
    blank[tuple(c - bbox[0:im.ndim])] = 0.0
    sph = spim.distance_transform_edt(blank) < r
    if overwrite:  # Clear voxles under sphere to be zero
        temp = im[s] * sph > 0
        im[s][temp] = 0
    else:  # Clear portions of sphere to prevent overwriting
        sph *= im[s] == 0
    im[s] = im[s] + sph * v
    return im


def insert_cylinder(im, xyz0, xyz1, r):
    r"""
    Inserts a cylinder of given radius onto an image

    Parameters
    ----------
    im : array_like
        Original voxelated image
    xyz0, xyz1 : 3-by-1 array_like
        Voxel coordinates of the two end points of the cylinder
    r : int
        Radius of the cylinder

    Returns
    -------
    im : ndarray
        Original voxelated image overlayed with the cylinder

    Notes
    -----
    This function is only implemented for 3D images

    Examples
    --------
    `Click here
    <https://porespy.org/examples/tools/reference/insert_cylinder.html>`_
    to view online example.

    """
    if im.ndim != 3:
        raise Exception('This function is only implemented for 3D images')
    # Converting coordinates to numpy array
    xyz0, xyz1 = [np.array(xyz).astype(int) for xyz in (xyz0, xyz1)]
    r = int(r)
    L = np.absolute(xyz0 - xyz1).max() + 1
    xyz_line = [np.linspace(xyz0[i], xyz1[i], L).astype(int) for i in range(3)]

    for i, c in enumerate(xyz_line):
        if c.min() < 0:
            raise Exception('Given endpoint coordinates lie outside image')
        if c.max() > im.shape[i]:
            raise Exception('Given endpoint coordinates lie outside image')
        c += r

    im = np.pad(im, r)
    xyz_min = np.amin(xyz_line, axis=1) - r
    xyz_max = np.amax(xyz_line, axis=1) + r
    shape_template = xyz_max - xyz_min + 1
    template = np.zeros(shape=shape_template)

    # Shortcut for orthogonal cylinders
    if (xyz0 == xyz1).sum() == 2:
        unique_dim = [xyz0[i] != xyz1[i] for i in range(3)].index(True)
        shape_template[unique_dim] = 1
        template_2D = disk(radius=r).reshape(shape_template)
        template = np.repeat(template_2D, repeats=L, axis=unique_dim)
        xyz_min[unique_dim] += r
        xyz_max[unique_dim] += -r
    else:
        xyz_line_in_template_coords = [xyz_line[i] - xyz_min[i] for i in range(3)]
        template[tuple(xyz_line_in_template_coords)] = 1
        template = edt(template == 0) <= r

    im[xyz_min[0]: xyz_max[0] + 1,
       xyz_min[1]: xyz_max[1] + 1,
       xyz_min[2]: xyz_max[2] + 1] += template

    im = unpad(im, r)

    return im


def extract_regions(regions, labels: list, trim=True):
    r"""
    Combine given regions into a single boolean mask

    Parameters
    -----------
    regions : ndarray
        An image containing an arbitrary number of labeled regions
    labels : array_like or scalar
        A list of labels indicating which region or regions to extract
    trim : bool
        If ``True`` then image shape will trimmed to a bounding box around the
        given regions.

    Returns
    -------
    im : ndarray
        A boolean mask with ``True`` values indicating where the given labels
        exist

    Examples
    --------
    `Click here
    <https://porespy.org/examples/tools/reference/extract_regions.html>`_
    to view online example.

    """
    if type(labels) is int:
        labels = [labels]
    s = spim.find_objects(regions)
    im_new = np.zeros_like(regions)
    x_min, y_min, z_min = np.inf, np.inf, np.inf
    x_max, y_max, z_max = 0, 0, 0
    for i in labels:
        im_new[s[i - 1]] = regions[s[i - 1]] == i
        x_min, x_max = min(s[i - 1][0].start, x_min), max(s[i - 1][0].stop, x_max)
        y_min, y_max = min(s[i - 1][1].start, y_min), max(s[i - 1][1].stop, y_max)
        if regions.ndim == 3:
            z_min, z_max = min(s[i - 1][2].start, z_min), max(s[i - 1][2].stop, z_max)
    if trim:
        if regions.ndim == 3:
            bbox = bbox_to_slices([x_min, y_min, z_min, x_max, y_max, z_max])
        else:
            bbox = bbox_to_slices([x_min, y_min, x_max, y_max])
        im_new = im_new[bbox]
    return im_new


def _check_for_singleton_axes(im):  # pragma: no cover
    r"""
    Checks for whether the input image contains singleton axes and logs
    a proper warning in case found.

    Parameters
    ----------
    im : ndarray
        Input image.

    """
    if im.ndim != im.squeeze().ndim:
        logger.warning("Input image conains a singleton axis. Reduce"
                       " dimensionality with np.squeeze(im) to avoid"
                       " unexpected behavior.")<|MERGE_RESOLUTION|>--- conflicted
+++ resolved
@@ -43,15 +43,6 @@
     'ps_rect',
     'ps_round',
     'subdivide',
-<<<<<<< HEAD
-    'trim',
-]
-
-
-def trim(im):
-    r"""
-    Finds a bounding box around the image and all excess is trimmed.
-=======
     'unpad',
 ]
 
@@ -59,23 +50,10 @@
 def unpad(im, pad_width):
     r"""
     Remove padding from a previously padded image given original pad widths
->>>>>>> 056e0249
 
     Parameters
     ----------
     im : ndarray
-<<<<<<< HEAD
-        The image to be trimmed
-
-    Returns
-    -------
-    trimmed_im : ndarray
-        The image with no empty slices or columns
-    """
-    x, y, z = spim.find_objects(im > 0)[0]
-    im = im[x, y, z]
-    return im
-=======
         The padded image from which padding should be removed
     pad_width : int or list of ints
         The amount of padding previously added to each axis. This should be
@@ -159,7 +137,6 @@
     elif order_by.startswith('corner'):
         bbox = [[np.amin(i) for i in inds], [np.amax(i)+1 for i in inds]]
     return bbox
->>>>>>> 056e0249
 
 
 def isolate_object(region, i, s=None):
