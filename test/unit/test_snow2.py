import pytest
import numpy as np
<<<<<<< HEAD
=======
from scipy import stats as spst
from numpy.testing import assert_allclose
>>>>>>> 357e8a4a
import porespy as ps
import openpnm as op
ws = op.Workspace()
ws.settings['loglevel'] = 50


class Snow2Test:
    def setup_class(self):
        self.spheres3D = ~ps.generators.lattice_spheres(shape=[220, 220, 220],
                                                        r=30, spacing=56,
                                                        offset=25)
        self.spheres2D = ~ps.generators.lattice_spheres(shape=[500, 500], r=30,
                                                        spacing=56, offset=25)

    def test_single_phase_2D_serial(self):
        im = ps.generators.blobs(shape=[200, 200])
        snow2 = ps.networks.snow2(im, phase_alias={1: 'phase1'}, parallelization=None)
        pn, geo = op.io.PoreSpy.import_data(snow2.network)
        # Ensure phase_alias was ignored since only single phase
        assert 'pore.phase1' not in pn.keys()

    def test_return_all_serial(self):
        im = ps.generators.blobs(shape=[200, 200])
        snow2 = ps.networks.snow2(im, parallelization=None)
        pn, geo = op.io.PoreSpy.import_data(snow2.network)
        assert hasattr(snow2, 'regions')
        assert hasattr(snow2, 'phases')

    def test_multiphase_2D(self):
        im1 = ps.generators.blobs(shape=[200, 200], porosity=0.4)
        im2 = ps.generators.blobs(shape=[200, 200], porosity=0.7)
        phases = im1 + (im2 * ~im1)*2
        snow2 = ps.networks.snow2(phases, phase_alias={1: 'phase1', 2: 'test2'})
        pn, geo = op.io.PoreSpy.import_data(snow2.network)
        # Ensure phase_alias was interpreted correctly
        assert 'pore.phase1' in pn.keys()
        assert 'pore.test2' in pn.keys()
        assert 'pore.phase2' not in pn.keys()

    def test_single_phase_3D(self):
        im = ps.generators.blobs(shape=[100, 100, 100], porosity=0.6)
        snow2 = ps.networks.snow2(im, phase_alias={1: 'phase1'})
        pn, geo = op.io.PoreSpy.import_data(snow2.network)
        # Ensure phase_alias was ignored since only single phase
        assert 'pore.phase1' not in pn.keys()

    def test_multiphase_3D(self):
        im1 = ps.generators.blobs(shape=[100, 100, 100], porosity=0.4)
        im2 = ps.generators.blobs(shape=[100, 100, 100], porosity=0.7)
        phases = im1 + (im2 * ~im1)*2
        snow2 = ps.networks.snow2(phases, phase_alias={1: 'phase1'})
        pn, geo = op.io.PoreSpy.import_data(snow2.network)
        # Ensure phase_alias was was updated since only 1 phases was spec'd
        assert 'pore.phase1' in pn.keys()
        assert 'pore.phase2' in pn.keys()

    def test_parse_pad_width_2D(self):
        s = [10, 10]
        pw = ps.networks._parse_pad_width(1, s)
        assert np.all(pw == [[1, 1], [1, 1]])
        pw = ps.networks._parse_pad_width(0, s)
        assert np.all(pw == [[0, 0], [0, 0]])
        pw = ps.networks._parse_pad_width([1, 2], s)
        assert np.all(pw == [[1, 2], [1, 2]])
        pw = ps.networks._parse_pad_width([1, 0], s)
        assert np.all(pw == [[1, 0], [1, 0]])
        pw = ps.networks._parse_pad_width([[1, 2], [3, 4]], s)
        assert np.all(pw == [[1, 2], [3, 4]])
        pw = ps.networks._parse_pad_width([1, [2, 3]], s)
        assert np.all(pw == [[1, 1], [2, 3]])
        pw = ps.networks._parse_pad_width([0, [2, 3]], s)
        assert np.all(pw == [[0, 0], [2, 3]])
        pw = ps.networks._parse_pad_width([0, [0, 3]], s)
        assert np.all(pw == [[0, 0], [0, 3]])
        pw = ps.networks._parse_pad_width([[1], [2, 3]], s)
        assert np.all(pw == [[1, 1], [2, 3]])
        with pytest.raises(Exception):
            pw = ps.networks._parse_pad_width([[1], [2, 3], 0], s)
        with pytest.raises(Exception):
            pw = ps.networks._parse_pad_width([0, 1, 2], s)

    def test_parse_pad_width_3D(self):
        s = [10, 10, 10]
        pw = ps.networks._parse_pad_width(1, s)
        assert np.all(pw == [[1, 1], [1, 1], [1, 1]])
        pw = ps.networks._parse_pad_width(0, s)
        assert np.all(pw == [[0, 0], [0, 0], [0, 0]])
        pw = ps.networks._parse_pad_width([0, 1], s)
        assert np.all(pw == [[0, 1], [0, 1], [0, 1]])
        pw = ps.networks._parse_pad_width([0, [1, 2], 3], s)
        assert np.all(pw == [[0, 0], [1, 2], [3, 3]])
        pw = ps.networks._parse_pad_width([0, [1, 2], [3, 4]], s)
        assert np.all(pw == [[0, 0], [1, 2], [3, 4]])
        pw = ps.networks._parse_pad_width([[1], [2, 3], 0], s)
        assert np.all(pw == [[1, 1], [2, 3], [0, 0]])
        with pytest.raises(Exception):
            pw = ps.networks._parse_pad_width([0, 1, 2], s)
        with pytest.raises(Exception):
            pw = ps.networks._parse_pad_width([], s)

    def test_label_phases(self):
        im = self.spheres2D
        phases = im.astype(int) + 1
        alias = {1: 'void', 2: 'solid'}
        snow = ps.networks.snow2(phases=phases,
                                 phase_alias=alias,
                                 parallelization=None)
        assert 'throat.solid_void' in snow.network.keys()
        assert 'throat.void_solid' in snow.network.keys()
        assert 'throat.solid_solid' in snow.network.keys()
        assert 'throat.void_void' in snow.network.keys()
        assert 'pore.void' in snow.network.keys()
        assert 'pore.solid' in snow.network.keys()

    def test_ensure_correct_sizes_are_returned_single_phase_2D(self):
        im = self.spheres2D
        snow = ps.networks.snow2(phases=im, parallelization=None)
        mode = spst.mode(snow.network['pore.extended_diameter'])
        assert mode[0] == 60
        D = np.unique(snow.network['pore.extended_diameter'].astype(int))
        assert np.all(D == np.array([30, 34, 60]))

    def test_ensure_correct_sizes_are_returned_dual_phase_2D(self):
        im = self.spheres2D
        phases = im.astype(int) + 1
        snow = ps.networks.snow2(phases=phases, parallelization=None)
        mode = spst.mode(snow.network['pore.extended_diameter'])
        assert mode[0] == 60
        D = np.unique(snow.network['pore.extended_diameter'].astype(int))
        assert np.all(D == np.array([15, 16, 17, 18, 19, 21,
                                     22, 25, 30, 32, 34, 60]))

    def test_ensure_correct_sizes_are_returned_single_phase_3D(self):
        im = self.spheres3D
        snow = ps.networks.snow2(phases=im, parallelization=None)
        mode = spst.mode(snow.network['pore.extended_diameter'])
        assert mode[0] == 60
        D = np.unique(snow.network['pore.extended_diameter'].astype(int))
        assert np.all(D == np.array([30, 33, 60]))

    def test_ensure_correct_sizes_are_returned_dual_phase_3D(self):
        im = self.spheres3D
        phases = im.astype(int) + 1
        snow = ps.networks.snow2(phases=phases, parallelization=None)
        mode = spst.mode(snow.network['pore.extended_diameter'])
        assert mode[0] == 60
        D = np.unique(snow.network['pore.extended_diameter'].astype(int))
        assert np.all(D == np.array([30, 33, 34, 35, 36, 38, 39, 60]))


if __name__ == '__main__':
    t = Snow2Test()
    self = t
    t.setup_class()
    for item in t.__dir__():
        if item.startswith('test'):
            print(f'Running test: {item}')
            t.__getattribute__(item)()<|MERGE_RESOLUTION|>--- conflicted
+++ resolved
@@ -1,10 +1,7 @@
 import pytest
 import numpy as np
-<<<<<<< HEAD
-=======
 from scipy import stats as spst
 from numpy.testing import assert_allclose
->>>>>>> 357e8a4a
 import porespy as ps
 import openpnm as op
 ws = op.Workspace()
