--- conflicted
+++ resolved
@@ -576,18 +576,12 @@
     The fourier transform approach utilizes the fact that the
     autocorrelation function is the inverse FT of the power spectrum
     density. For background read the Scipy fftpack docs and for a good
-<<<<<<< HEAD
-    explanation see:
-    http://www.ucl.ac.uk/~ucapikr/projects/KamilaSuankulova_BSc_Project.pdf
-            
-    Examples
-    --------
-    `Click here <https://porespy.org/examples/metrics/two_point_correlation_fft.html>`_ to view online example.
-=======
     explanation `see this thesis <
     http://www.ucl.ac.uk/~ucapikr/projects/KamilaSuankulova_BSc_Project.pdf>`_
-
->>>>>>> ccb11cec
+            
+    Examples
+    --------
+    `Click here <https://porespy.org/examples/metrics/two_point_correlation_fft.html>`_ to view online example.
     """
     # Calculate half lengths of the image
     hls = (np.ceil(np.shape(im)) / 2).astype(int)
