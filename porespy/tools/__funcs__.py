import scipy as sp
import numpy as np
import scipy.ndimage as spim
from scipy.stats import rankdata
import warnings
from edt import edt
from collections import namedtuple
from skimage.morphology import ball, disk
from array_split import shape_split, ARRAY_BOUNDS
from scipy.signal import fftconvolve
try:
    from skimage.measure import marching_cubes
except ImportError:
    from skimage.measure import marching_cubes_lewiner as marching_cubes


def isolate_object(region, i, s=None):
    r"""
    Given an image containing labels, removes all labels except the specified
    one.

    Parameters
    ----------
    region : ND-array
        An image containing labelled regions, as returned by
        ``scipy.ndimage.label``.
    i : int
        The integer value
    s : tuple of slice objects, optional
        If provided, then a subsection of ``region`` will be extracted and the
        function will be applied to this subsection only.

    Returns
    -------
    label : ND-array
        An ND-array the same size as ``region`` containing *only* the objects
        with the given value ``i``.  If ``s`` is provided, the returned image
        will be a subsection of ``region``.
    """
    if s is not None:
        region = region[s]
    im = (region == i)*i
    return im


def marching_map(path, start):
    r"""
    Use the fast marching method to find distance of each voxel from a starting
    point

    Parameters
    ----------
    path : ND-image
        A boolean image with ``True`` values demarcating the path along which
        the march will occur
    start : ND-image
        A boolean image with ``True`` values indicating where the march should
        start.

    Returns
    -------
    distance : ND-image
        An array the same size as ``path`` with numerical values in each voxel
        indicating it's distance from the start point(s) along the given path.

    Notes
    -----
    This function assumes scikit-fmm is installed on your machine. This
    package requires downloading and installing the binaries specific for your
    platform.  Mac and Linux builds are available fron conda, while windows
    builds can be downloaded from Christoph Gohlke website.

    """
    try:
        import skfmm
    except ModuleNotFoundError:
        raise ModuleNotFoundError('scikit-fmm must be install to use this ' +
                                  'function')
    phi = start*2.0 - 1.0
    speed = path*1.0
    t = skfmm.travel_time(phi, speed)
    return t.data


def align_image_with_openpnm(im):
    r"""
    Rotates an image to agree with the coordinates used in OpenPNM.

    It is unclear why they are not in agreement to start with.  This is
    necessary for overlaying the image and the network in Paraview.

    Parameters
    ----------
    im : ND-array
        The image to be rotated.  Can be the Boolean image of the pore space
        or any other image of interest.

    Returns
    -------
    image : ND-array
        Returns a copy of ``im`` rotated accordingly.
    """
<<<<<<< HEAD
    if im.ndim != im.squeeze().ndim:
        warnings.warn('Input image contains a singleton axis:' + str(im.shape) +
                      ' Reduce dimensionality with np.squeeze(im) to avoid' +
                      ' unexpected behavior.')
    im = sp.copy(im)
=======
    if im.ndim != im.squeeze().ndim:    # pragma: no cover
        warnings.warn((
            f"Input image conains a singleton axis: {im.shape}."
            " Reduce dimensionality with np.squeeze(im) to avoid"
            " unexpected behavior."
        ))
    im = np.copy(im)
>>>>>>> 1d3f1325
    if im.ndim == 2:
        im = (np.swapaxes(im, 1, 0))
        im = im[-1::-1, :]
    elif im.ndim == 3:
        im = (np.swapaxes(im, 2, 0))
        im = im[:, -1::-1, :]
    return im


def fftmorphology(im, strel, mode='opening'):
    r"""
    Perform morphological operations on binary images using fft approach for
    improved performance

    Parameters
    ----------
    im : nd-array
        The binary image on which to perform the morphological operation

    strel : nd-array
        The structuring element to use.  Must have the same dims as ``im``.

    mode : string
        The type of operation to perform.  Options are 'dilation', 'erosion',
        'opening' and 'closing'.

    Returns
    -------
    image : ND-array
        A copy of the image with the specified moropholgical operation applied
        using the fft-based methods available in scipy.fftconvolve.

    Notes
    -----
    This function uses ``scipy.signal.fftconvolve`` which *can* be more than
    10x faster than the standard binary morphology operation in
    ``scipy.ndimage``.  This speed up may not always be realized, depending
    on the scipy distribution used.

    Examples
    --------
    >>> import porespy as ps
    >>> from numpy import array_equal
    >>> import scipy.ndimage as spim
    >>> from skimage.morphology import disk
    >>> im = ps.generators.blobs(shape=[100, 100], porosity=0.8)

    Check that erosion, dilation, opening, and closing are all the same as
    the ``scipy.ndimage`` functions:

    >>> result = ps.filters.fftmorphology(im, strel=disk(5), mode='erosion')
    >>> temp = spim.binary_erosion(im, structure=disk(5))
    >>> array_equal(result, temp)
    True

    >>> result = ps.filters.fftmorphology(im, strel=disk(5), mode='dilation')
    >>> temp = spim.binary_dilation(im, structure=disk(5))
    >>> array_equal(result, temp)
    True

    >>> result = ps.filters.fftmorphology(im, strel=disk(5), mode='opening')
    >>> temp = spim.binary_opening(im, structure=disk(5))
    >>> array_equal(result, temp)
    True

    >>> result = ps.filters.fftmorphology(im, strel=disk(5), mode='closing')
    >>> temp = spim.binary_closing(im, structure=disk(5))
    >>> array_equal(result, temp)
    True

    """

    def erode(im, strel):
        t = fftconvolve(im, strel, mode='same') > (strel.sum() - 0.1)
        return t

    def dilate(im, strel):
        t = fftconvolve(im, strel, mode='same') > 0.1
        return t

    if im.ndim != im.squeeze().ndim:    # pragma: no cover
        warnings.warn((
            f"Input image conains a singleton axis: {im.shape}."
            " Reduce dimensionality with np.squeeze(im) to avoid"
            " unexpected behavior."
        ))

    # Perform erosion and dilation
    # The array must be padded with 0's so it works correctly at edges
    temp = np.pad(array=im, pad_width=1, mode='constant', constant_values=0)
    if mode.startswith('ero'):
        temp = erode(temp, strel)
    if mode.startswith('dila'):
        temp = dilate(temp, strel)

    # Remove padding from resulting image
    if im.ndim == 2:
        result = temp[1:-1, 1:-1]
    elif im.ndim == 3:
        result = temp[1:-1, 1:-1, 1:-1]

    # Perform opening and closing
    if mode.startswith('open'):
        temp = fftmorphology(im=im, strel=strel, mode='erosion')
        result = fftmorphology(im=temp, strel=strel, mode='dilation')
    if mode.startswith('clos'):
        temp = fftmorphology(im=im, strel=strel, mode='dilation')
        result = fftmorphology(im=temp, strel=strel, mode='erosion')

    return result


def subdivide(im, divs=2, overlap=0, flatten=False):
    r"""
    Returns slices into an image describing the specified number of sub-arrays.

    This function is useful for performing operations on smaller images for
    memory or speed.  Note that for most typical operations this will NOT work,
    since the image borders would cause artifacts (e.g. ``distance_transform``)

    Parameters
    ----------
    im : ND-array
        The image of the porous media

    divs : scalar or array_like
        The number of sub-divisions to create in each axis of the image.  If a
        scalar is given it is assumed this value applies in all dimensions.

    overlap : scalar or array_like
        The amount of overlap to use when dividing along each axis.  If a
        scalar is given it is assumed this value applies in all dimensions.

    flatten : boolean
        If set to ``True`` then the slice objects are returned as a flat
        list, while if ``False`` they are returned in a ND-array where each
        subdivision is accessed using row-col or row-col-layer indexing.

    Returns
    -------
    slices : ND-array
        An ND-array containing sets of slice objects for indexing into ``im``
        that extract subdivisions of an image.  If ``flatten`` was ``True``,
        then this array is flat, suitable  for iterating.  If ``flatten`` was
        ``False`` then the slice objects must be accessed by row, col, layer
        indices.  An ND-array is the preferred container since it's shape can
        be easily queried.

    Notes
    -----
    This method uses the
    `array_split package <https://github.com/array-split/array_split>`_ which
    offers the same functionality as the ``split`` method of Numpy's ND-array,
    but supports the splitting of multidimensional arrays in all dimensions.

    See Also
    --------
    chunked_func

    Examples
    --------
    >>> import porespy as ps
    >>> import matplotlib.pyplot as plt
    >>> im = ps.generators.blobs(shape=[200, 200])
    >>> s = ps.tools.subdivide(im, divs=[2, 2], flatten=True)
    >>> print(len(s))
    4

    """
    divs = np.ones((im.ndim,), dtype=int) * np.array(divs)
    halo = overlap * (divs > 1)
    slices = shape_split(im.shape, axis=divs, halo=halo.tolist(),
                         tile_bounds_policy=ARRAY_BOUNDS).astype(object)
    if flatten is True:
        slices = np.ravel(slices)
    return slices


def bbox_to_slices(bbox):
    r"""
    Given a tuple containing bounding box coordinates, return a tuple of slice
    objects.

    A bounding box in the form of a straight list is returned by several
    functions in skimage, but these cannot be used to direct index into an
    image.  This function returns a tuples of slices can be, such as:
    ``im[bbox_to_slices([xmin, ymin, xmax, ymax])]``.

    Parameters
    ----------
    bbox : tuple of ints
        The bounding box indices in the form (``xmin``, ``ymin``, ``zmin``,
        ``xmax``, ``ymax``, ``zmax``).  For a 2D image, simply omit the
        ``zmin`` and ``zmax`` entries.

    Returns
    -------
    slices : tuple
        A tuple of slice objects that can be used to directly index into a
        larger image.
    """
    if len(bbox) == 4:
        ret = (slice(bbox[0], bbox[2]),
               slice(bbox[1], bbox[3]))
    else:
        ret = (slice(bbox[0], bbox[3]),
               slice(bbox[1], bbox[4]),
               slice(bbox[2], bbox[5]))
    return ret


def find_outer_region(im, r=None):
    r"""
    Finds regions of the image that are outside of the solid matrix.

    This function uses the rolling ball method to define where the outer region
    ends and the void space begins.

    This function is particularly useful for samples that do not fill the
    entire rectangular image, such as cylindrical cores or samples with non-
    parallel faces.

    Parameters
    ----------
    im : ND-array
        Image of the porous material with 1's for void and 0's for solid

    r : scalar
        The radius of the rolling ball to use.  If not specified then a value
        is calculated as twice maximum of the distance transform.  The image
        size is padded by this amount in all directions, so the image can
        become quite large and unwieldy if too large a value is given.

    Returns
    -------
    image : ND-array
        A boolean mask the same shape as ``im``, containing True in all voxels
        identified as *outside* the sample.

    """
<<<<<<< HEAD
    dt = edt(im)
    if r is None:
        r = int(sp.amax(dt)) * 2
    im_padded = sp.pad(array=im, pad_width=r, mode='constant',
=======
    if r == 0:
        dt = edt(input=im)
        r = int(np.amax(dt)) * 2
    im_padded = np.pad(array=im, pad_width=r, mode='constant',
>>>>>>> 1d3f1325
                       constant_values=True)
    seeds = (dt >= r) + get_border(shape=im_padded.shape)
    # Remove seeds not connected to edges
    labels = spim.label(seeds)[0]
    mask = labels == 1  # Assume label of 1 on edges, assured by adding border
    dt = edt(~mask)
    outer_region = dt < r
    outer_region = extract_subsection(im=outer_region, shape=im.shape)
    return outer_region


def extract_cylinder(im, r=None, axis=0):
    r"""
    Returns a cylindrical section of the image of specified radius.

    This is useful for making square images look like cylindrical cores such
    as those obtained from X-ray tomography.

    Parameters
    ----------
    im : ND-array
        The image of the porous material.  Can be any data type.

    r : scalr
        The radius of the cylinder to extract.  If ``None`` is given then the
        default is the largest cylinder that can fit inside the specified
        plane.

    axis : scalar
        The axis along with the cylinder will be oriented.

    Returns
    -------
    image : ND-array
        A copy of ``im`` with values outside the cylindrical area set to 0 or
        ``False``.

    """
    if r is None:
        a = list(im.shape)
        a.pop(axis)
        r = np.floor(np.amin(a) / 2)
    dim = [range(int(-s / 2), int(s / 2) + s % 2) for s in im.shape]
    inds = np.meshgrid(*dim, indexing='ij')
    inds[axis] = inds[axis] * 0
    d = np.sqrt(np.sum(sp.square(inds), axis=0))
    mask = d < r
    im_temp = im * mask
    return im_temp


def extract_subsection(im, shape):
    r"""
    Extracts the middle section of a image

    Parameters
    ----------
    im : ND-array
        Image from which to extract the subsection

    shape : array_like
        Can either specify the size of the extracted section or the fractional
        size of the image to extact.

    Returns
    -------
    image : ND-array
        An ND-array of size given by the ``shape`` argument, taken from the
        center of the image.

    Examples
    --------
    >>> import scipy as sp
    >>> from porespy.tools import extract_subsection
    >>> im = np.array([[1, 1, 1, 1], [1, 2, 2, 2], [1, 2, 3, 3], [1, 2, 3, 4]])
    >>> print(im)
    [[1 1 1 1]
     [1 2 2 2]
     [1 2 3 3]
     [1 2 3 4]]
    >>> im = extract_subsection(im=im, shape=[2, 2])
    >>> print(im)
    [[2 2]
     [2 3]]

    """
    # Check if shape was given as a fraction
    shape = np.array(shape)
    if shape[0] < 1:
        shape = np.array(im.shape) * shape
    center = np.array(im.shape) / 2
    s_im = []
    for dim in range(im.ndim):
        r = shape[dim] / 2
        lower_im = np.amax((center[dim] - r, 0))
        upper_im = np.amin((center[dim] + r, im.shape[dim]))
        s_im.append(slice(int(lower_im), int(upper_im)))
    return im[tuple(s_im)]


def get_planes(im, squeeze=True):
    r"""
    Extracts three planar images from the volumetric image, one for each
    principle axis.  The planes are taken from the middle of the domain.

    Parameters
    ----------
    im : ND-array
        The volumetric image from which the 3 planar images are to be obtained

    squeeze : boolean, optional
        If True (default) the returned images are 2D (i.e. squeezed).  If
        False, the images are 1 element deep along the axis where the slice
        was obtained.

    Returns
    -------
    planes : list
        A list of 2D-images
    """
    x, y, z = (np.array(im.shape) / 2).astype(int)
    planes = [im[x, :, :], im[:, y, :], im[:, :, z]]
    if not squeeze:
        imx = planes[0]
        planes[0] = np.reshape(imx, [1, imx.shape[0], imx.shape[1]])
        imy = planes[1]
        planes[1] = np.reshape(imy, [imy.shape[0], 1, imy.shape[1]])
        imz = planes[2]
        planes[2] = np.reshape(imz, [imz.shape[0], imz.shape[1], 1])
    return planes


def extend_slice(s, shape, pad=1):
    r"""
    Adjust slice indices to include additional voxles around the slice.

    This function does bounds checking to ensure the indices don't extend
    outside the image.

    Parameters
    ----------
    s : list of slice objects
         A list (or tuple) of N slice objects, where N is the number of
         dimensions in the image.

    shape : array_like
        The shape of the image into which the slice objects apply.  This is
        used to check the bounds to prevent indexing beyond the image.

    pad : int
        The number of voxels to expand in each direction.

    Returns
    -------
    slices : list of slice objects
        A list slice of objects with the start and stop attributes respectively
        incremented and decremented by 1, without extending beyond the image
        boundaries.

    Examples
    --------
    >>> from scipy.ndimage import label, find_objects
    >>> from porespy.tools import extend_slice
    >>> im = np.array([[1, 0, 0], [1, 0, 0], [0, 0, 1]])
    >>> labels = label(im)[0]
    >>> s = find_objects(labels)

    Using the slices returned by ``find_objects``, set the first label to 3

    >>> labels[s[0]] = 3
    >>> print(labels)
    [[3 0 0]
     [3 0 0]
     [0 0 2]]

    Next extend the slice, and use it to set the values to 4

    >>> s_ext = extend_slice(s[0], shape=im.shape, pad=1)
    >>> labels[s_ext] = 4
    >>> print(labels)
    [[4 4 0]
     [4 4 0]
     [4 4 2]]

    As can be seen by the location of the 4s, the slice was extended by 1, and
    also handled the extension beyond the boundary correctly.
    """
    pad = int(pad)
    a = []
    for i, dim in zip(s, shape):
        start = 0
        stop = dim
        if i.start - pad >= 0:
            start = i.start - pad
        if i.stop + pad < dim:
            stop = i.stop + pad
        a.append(slice(start, stop, None))
    return tuple(a)


def randomize_colors(im, keep_vals=[0]):
    r'''
    Takes a greyscale image and randomly shuffles the greyscale values, so that
    all voxels labeled X will be labelled Y, and all voxels labeled Y will be
    labeled Z, where X, Y, Z and so on are randomly selected from the values
    in the input image.

    This function is useful for improving the visibility of images with
    neighboring regions that are only incrementally different from each other,
    such as that returned by `scipy.ndimage.label`.

    Parameters
    ----------
    im : array_like
        An ND image of greyscale values.

    keep_vals : array_like
        Indicate which voxel values should NOT be altered.  The default is
        `[0]` which is useful for leaving the background of the image
        untouched.

    Returns
    -------
    image : ND-array
        An image the same size and type as ``im`` but with the greyscale values
        reassigned.  The unique values in both the input and output images will
        be identical.

    Notes
    -----
    If the greyscale values in the input image are not contiguous then the
    neither will they be in the output.

    Examples
    --------
    >>> import porespy as ps
    >>> import scipy as sp
    >>> sp.random.seed(0)
    >>> im = sp.random.randint(low=0, high=5, size=[4, 4])
    >>> print(im)
    [[4 0 3 3]
     [3 1 3 2]
     [4 0 0 4]
     [2 1 0 1]]
    >>> im_rand = ps.tools.randomize_colors(im)
    >>> print(im_rand)
    [[2 0 4 4]
     [4 1 4 3]
     [2 0 0 2]
     [3 1 0 1]]

    As can be seen, the 2's have become 3, 3's have become 4, and 4's have
    become 2.  1's remained 1 by random accident.  0's remain zeros by default,
    but this can be controlled using the `keep_vals` argument.

    '''
    im_flat = im.flatten()
    keep_vals = np.array(keep_vals)
    swap_vals = ~np.in1d(im_flat, keep_vals)
    im_vals = np.unique(im_flat[swap_vals])
    new_vals = sp.random.permutation(im_vals)
    im_map = np.zeros(shape=[np.amax(im_vals) + 1, ], dtype=int)
    im_map[im_vals] = new_vals
    im_new = im_map[im_flat]
    im_new = np.reshape(im_new, newshape=np.shape(im))
    return im_new


def make_contiguous(im, mode='keep_zeros'):
    r"""
    Take an image with arbitrary greyscale values and adjust them to ensure
    all values fall in a contiguous range starting at 0.

    Parameters
    ----------
    im : array_like
        An ND array containing greyscale values

    mode : string
        Controls how the ranking is applied in the presence of numbers less
        than or equal to 0.

        'keep_zeros' : (default) Voxels equal to 0 remain 0, and all other
        numbers are ranked starting at 1, include negative numbers,
        so [-1, 0, 4] becomes [1, 0, 2]

        'symmetric' : Negative and positive voxels are ranked based on their
        respective distances to 0, so [-4, -1, 0, 5] becomes [-2, -1, 0, 1]

        'clipped' : Voxels less than or equal to 0 are set to 0, while
        all other numbers are ranked starting at 1, so [-3, 0, 2] becomes
        [0, 0, 1].

        'none' : Voxels are ranked such that the smallest or most
        negative number becomes 1, so [-4, 2, 0] becomes [1, 3, 2].
        This is equivalent to calling ``scipy.stats.rankdata`` directly,
        and reshaping the result to match ``im``.

    Returns
    -------
    image : ND-array
        An ND-array the same size as ``im`` but with all values in contiguous
        order.

    Example
    -------
    >>> import porespy as ps
    >>> import scipy as sp
    >>> im = np.array([[0, 2, 9], [6, 8, 3]])
    >>> im = ps.tools.make_contiguous(im)
    >>> print(im)
    [[0 1 5]
     [3 4 2]]

    """
    im = np.copy(im)
<<<<<<< HEAD
    im_flat = im.flatten()

    if mode == 'none':
        im_new = rankdata(im_flat, method='dense')
        im_new = np.reshape(im_new, im.shape)
        return im_new

    elif mode.startswith('clip'):
        mask = im_flat <= 0
        im_flat[mask] = 0
        im_new = rankdata(im_flat, method='dense') - 1
        im_new[mask] = 0
        im_new = np.reshape(im_new, im.shape)
        return im_new

    elif mode.startswith('keep_zero'):
        mask = im_flat == 0
        im_flat[mask] = im.min() - 1
        im_new = rankdata(im_flat, method='dense') - 1
        im_new[mask] = 0
        im_new = np.reshape(im_new, im.shape)
        return im_new

    elif mode.startswith('sym'):
        mask_neg = im_flat < 0
        im_neg = -rankdata(-im_flat[mask_neg], method='dense')
        mask_pos = im_flat > 0
        im_pos = rankdata(im_flat[mask_pos], method='dense')
        im_flat[mask_pos] = im_pos
        im_flat[mask_neg] = im_neg
        im_new = np.reshape(im_flat, im.shape)
        return im_new

    else:
        raise Exception("Unrecognized mode:" + mode)
=======
    if keep_zeros:
        mask = (im == 0)
        im[mask] = im.min() - 1
    im = im - im.min()
    im_flat = im.flatten()
    im_vals = np.unique(im_flat)
    im_map = np.zeros(shape=np.amax(im_flat) + 1)
    im_map[im_vals] = np.arange(0, np.size(np.unique(im_flat)))
    im_new = im_map[im_flat]
    im_new = np.reshape(im_new, newshape=np.shape(im))
    im_new = np.array(im_new, dtype=im_flat.dtype)
    return im_new
>>>>>>> 1d3f1325


def get_border(shape, thickness=1, mode='edges', return_indices=False):
    r"""
    Creates an array of specified size with corners, edges or faces labelled as
    True.  This can be used as mask to manipulate values laying on the
    perimeter of an image.

    Parameters
    ----------
    shape : array_like
        The shape of the array to return.  Can be either 2D or 3D.
    thickness : scalar (default is 1)
        The number of pixels/voxels to place along perimeter.
    mode : string
        The type of border to create.  Options are 'faces', 'edges' (default)
        and 'corners'.  In 2D 'faces' and 'edges' give the same result.
    return_indices : boolean
        If ``False`` (default) an image is returned with the border voxels set
        to ``True``.  If ``True``, then a tuple with the x, y, z (if ``im`` is
        3D) indices is returned.  This tuple can be used directly to index into
        the image, such as ``im[tup] = 2``.

    asmask : Boolean
        If ``True`` (default) then an image of the specified ``shape`` is
        returned, otherwise indices of the border voxels are returned.

    Returns
    -------
    image : ND-array
        An ND-array of specified shape with ``True`` values at the perimeter
        and ``False`` elsewhere

    Notes
    -----
    TODO: This function uses brute force to create an image then fill the
    edges using location-based logic, and if the user requests
    ``return_indices`` it finds them using ``np.where``.  Since these arrays
    are cubic it should be possible to use more elegant and efficient
    index-based logic to find the indices, then use them to fill an empty
    image with ``True`` using these     indices.

    Examples
    --------
    >>> import porespy as ps
    >>> import scipy as sp
    >>> mask = ps.tools.get_border(shape=[3, 3], mode='corners')
    >>> print(mask)
    [[ True False  True]
     [False False False]
     [ True False  True]]
    >>> mask = ps.tools.get_border(shape=[3, 3], mode='edges')
    >>> print(mask)
    [[ True  True  True]
     [ True False  True]
     [ True  True  True]]

    """
    ndims = len(shape)
    t = thickness
    border = np.ones(shape, dtype=bool)
    if mode == 'faces':
        if ndims == 2:
            border[t:-t, t:-t] = False
        if ndims == 3:
            border[t:-t, t:-t, t:-t] = False
    elif mode == 'edges':
        if ndims == 2:
            border[t:-t, t:-t] = False
        if ndims == 3:
            border[0::, t:-t, t:-t] = False
            border[t:-t, 0::, t:-t] = False
            border[t:-t, t:-t, 0::] = False
    elif mode == 'corners':
        if ndims == 2:
            border[t:-t, 0::] = False
            border[0::, t:-t] = False
        if ndims == 3:
            border[t:-t, 0::, 0::] = False
            border[0::, t:-t, 0::] = False
            border[0::, 0::, t:-t] = False
    if return_indices:
        border = sp.where(border)
    return border


def in_hull(points, hull):
    """
    Test if a list of coordinates are inside a given convex hull

    Parameters
    ----------
    points : array_like (N x ndims)
        The spatial coordinates of the points to check

    hull : scipy.spatial.ConvexHull object **OR** array_like
        Can be either a convex hull object as returned by
        ``scipy.spatial.ConvexHull`` or simply the coordinates of the points
        that define the convex hull.

    Returns
    -------
    result : 1D-array
        A 1D-array Boolean array of length *N* indicating whether or not the
        given points in ``points`` lies within the provided ``hull``.

    """
    from scipy.spatial import Delaunay, ConvexHull
    if isinstance(hull, ConvexHull):
        hull = hull.points
    hull = Delaunay(hull)
    return hull.find_simplex(points) >= 0


def norm_to_uniform(im, scale=None):
    r"""
    Take an image with normally distributed greyscale values and convert it to
    a uniform (i.e. flat) distribution.

    Parameters
    ----------
    im : ND-image
        The image containing the normally distributed scalar field

    scale : [low, high]
        A list or array indicating the lower and upper bounds for the new
        randomly distributed data.  The default is ``None``, which uses the
        ``max`` and ``min`` of the original image as the the lower and upper
        bounds, but another common option might be [0, 1].

    Returns
    -------
    image : ND-array
        A copy of ``im`` with uniformly distributed greyscale values spanning
        the specified range, if given.
    """
    if scale is None:
        scale = [im.min(), im.max()]
    im = (im - np.mean(im)) / np.std(im)
    im = 1 / 2 * sp.special.erfc(-im / np.sqrt(2))
    im = (im - im.min()) / (im.max() - im.min())
    im = im * (scale[1] - scale[0]) + scale[0]
    return im


def _functions_to_table(mod, colwidth=[27, 48]):
    r"""
    Given a module of functions, returns a ReST formatted text string that
    outputs a table when printed.

    Parameters
    ----------
    mod : module
        The module containing the functions to be included in the table, such
        as 'porespy.filters'.

    colwidths : list of ints
        The width of the first and second columns.  Note that because of the
        vertical lines separating columns and define the edges of the table,
        the total table width will be 3 characters wider than the total sum
        of the specified column widths.
    """
    temp = mod.__dir__()
    funcs = [i for i in temp if not i[0].startswith('_')]
    funcs.sort()
    row = '+' + '-' * colwidth[0] + '+' + '-' * colwidth[1] + '+'
    fmt = '{0:1s} {1:' + str(colwidth[0] - 2) + 's} {2:1s} {3:' \
          + str(colwidth[1] - 2) + 's} {4:1s}'
    lines = []
    lines.append(row)
    lines.append(fmt.format('|', 'Method', '|', 'Description', '|'))
    lines.append(row.replace('-', '='))
    for i, item in enumerate(funcs):
        try:
            s = getattr(mod, item).__doc__.strip()
            end = s.find('\n')
            if end > colwidth[1] - 2:
                s = s[:colwidth[1] - 5] + '...'
            lines.append(fmt.format('|', item, '|', s[:end], '|'))
            lines.append(row)
        except AttributeError:
            pass
    s = '\n'.join(lines)
    return s


def mesh_region(region: bool, strel=None):
    r"""
    Creates a tri-mesh of the provided region using the marching cubes
    algorithm

    Parameters
    ----------
    im : ND-array
        A boolean image with ``True`` values indicating the region of interest

    strel : ND-array
        The structuring element to use when blurring the region.  The blur is
        perfomed using a simple convolution filter.  The point is to create a
        greyscale region to allow the marching cubes algorithm some freedom
        to conform the mesh to the surface.  As the size of ``strel`` increases
        the region will become increasingly blurred and inaccurate. The default
        is a spherical element with a radius of 1.

    Returns
    -------
    mesh : tuple
        A named-tuple containing ``faces``, ``verts``, ``norm``, and ``val``
        as returned by ``scikit-image.measure.marching_cubes`` function.

    """
    im = region
    if im.ndim != im.squeeze().ndim:    # pragma: no cover
        warnings.warn((
            f"Input image conains a singleton axis: {im.shape}."
            " Reduce dimensionality with np.squeeze(im) to avoid"
            " unexpected behavior."
        ))
    if strel is None:
        if region.ndim == 3:
            strel = ball(1)
        if region.ndim == 2:
            strel = disk(1)
    pad_width = np.amax(strel.shape)
    if im.ndim == 3:
        padded_mask = np.pad(im, pad_width=pad_width, mode='constant')
        padded_mask = spim.convolve(padded_mask * 1.0,
                                    weights=strel) / np.sum(strel)
    else:
        padded_mask = np.reshape(im, (1,) + im.shape)
        padded_mask = np.pad(padded_mask, pad_width=pad_width, mode='constant')
    verts, faces, norm, val = marching_cubes(padded_mask)
    result = namedtuple('mesh', ('verts', 'faces', 'norm', 'val'))
    result.verts = verts - pad_width
    result.faces = faces
    result.norm = norm
    result.val = val
    return result


def ps_disk(radius):
    r"""
    Creates circular disk structuring element for morphological operations

    Parameters
    ----------
    radius : float or int
        The desired radius of the structuring element

    Returns
    -------
    strel : 2D-array
        A 2D numpy bool array of the structring element
    """
    rad = int(np.ceil(radius))
    other = np.ones((2 * rad + 1, 2 * rad + 1), dtype=bool)
    other[rad, rad] = False
    disk = edt(other) < radius
    return disk


def ps_ball(radius):
    r"""
    Creates spherical ball structuring element for morphological operations

    Parameters
    ----------
    radius : float or int
        The desired radius of the structuring element

    Returns
    -------
    strel : 3D-array
        A 3D numpy array of the structuring element
    """
    rad = int(np.ceil(radius))
    other = np.ones((2 * rad + 1, 2 * rad + 1, 2 * rad + 1), dtype=bool)
    other[rad, rad, rad] = False
    ball = edt(other) < radius
    return ball


def overlay(im1, im2, c):
    r"""
    Overlays ``im2`` onto ``im1``, given voxel coords of center of ``im2``
    in ``im1``.

    Parameters
    ----------
    im1 : ND-array
        Original voxelated image
    im2 : ND-array
        Template voxelated image
    c : array_like
        [x, y, z] coordinates in ``im1`` where ``im2`` will be centered

    Returns
    -------
    image : ND-array
        A modified version of ``im1``, with ``im2`` overlaid at the specified
        location

    """
    shape = im2.shape
    for ni in shape:
        if ni % 2 == 0:
            raise Exception("Structuring element must be odd-voxeled...")

    nx, ny, nz = [(ni - 1) // 2 for ni in shape]
    cx, cy, cz = c

    im1[cx - nx:cx + nx + 1, cy - ny:cy + ny + 1, cz - nz:cz + nz + 1] += im2

    return im1


def insert_sphere(im, c, r, v=True, overwrite=True):
    r"""
    Inserts a sphere of a specified radius into a given image

    Parameters
    ----------
    im : array_like
        Image into which the sphere should be inserted
    c : array_like
        The [x, y, z] coordinate indicating the center of the sphere
    r : int
        The radius of sphere to insert
    v : int
        The value to put into the sphere voxels.  The default is ``True``
        which corresponds to inserting spheres into a Boolean image.  If
        a numerical value is given, ``im`` is converted to the same type as
        ``v``.
    overwrite : boolean
        If ``True`` (default) then the sphere overwrites whatever values are
        present in ``im``.  If ``False`` then the sphere values are only
        inserted into locations that are 0 or ``False``.

    Returns
    -------
    image : ND-array
        The original image with a sphere inerted at the specified location
    """
    # Convert image to same type os v for eventual insertion
    if im.dtype != type(v):
        im = im.astype(type(v))
    # Parse the arugments
    r = int(sp.around(r, decimals=0))
    if r == 0:
        return im
    c = np.array(c, dtype=int)
    if c.size != im.ndim:
        raise Exception('Coordinates do not match dimensionality of image')
    # Define a bounding box around inserted sphere, minding imaage boundaries
    bbox = []
    [bbox.append(np.clip(c[i] - r, 0, im.shape[i])) for i in range(im.ndim)]
    [bbox.append(np.clip(c[i] + r, 0, im.shape[i])) for i in range(im.ndim)]
    bbox = np.ravel(bbox)
    # Obtain slices into image
    s = bbox_to_slices(bbox)
    # Generate sphere template within image boundaries
<<<<<<< HEAD
    blank = np.ones_like(im[s], dtype=float)
    blank[tuple(c - bbox[0:im.ndim])] = 0.0
    sph = spim.distance_transform_edt(blank) < r
=======
    blank = np.ones_like(im[s], dtype=int)
    blank[tuple(c - bbox[0:im.ndim])] = 0
    sph = edt(blank) < r
>>>>>>> 1d3f1325
    if overwrite:  # Clear voxles under sphere to be zero
        temp = im[s] * sph > 0
        im[s][temp] = 0
    else:  # Clear portions of sphere to prevent overwriting
        sph *= im[s] == 0
    im[s] = im[s] + sph * v
    return im


def insert_cylinder(im, xyz0, xyz1, r):
    r"""
    Inserts a cylinder of given radius onto a given image

    Parameters
    ----------
    im : array_like
        Original voxelated image
    xyz0, xyz1 : 3-by-1 array_like
        Voxel coordinates of the two end points of the cylinder
    r : int
        Radius of the cylinder

    Returns
    -------
    im : ND-array
        Original voxelated image overlayed with the cylinder

    Notes
    -----
    This function is only implemented for 3D images

    """
    if im.ndim != 3:
        raise Exception('This function is only implemented for 3D images')
    # Converting coordinates to numpy array
    xyz0, xyz1 = [np.array(xyz).astype(int) for xyz in (xyz0, xyz1)]
    r = int(r)
    L = np.absolute(xyz0 - xyz1).max() + 1
    xyz_line = [np.linspace(xyz0[i], xyz1[i], L).astype(int) for i in range(3)]

    xyz_min = np.amin(xyz_line, axis=1) - r
    xyz_max = np.amax(xyz_line, axis=1) + r
    shape_template = xyz_max - xyz_min + 1
    template = np.zeros(shape=shape_template)

    # Shortcut for orthogonal cylinders
    if (xyz0 == xyz1).sum() == 2:
        unique_dim = [xyz0[i] != xyz1[i] for i in range(3)].index(True)
        shape_template[unique_dim] = 1
        template_2D = disk(radius=r).reshape(shape_template)
        template = np.repeat(template_2D, repeats=L, axis=unique_dim)
        xyz_min[unique_dim] += r
        xyz_max[unique_dim] += -r
    else:
        xyz_line_in_template_coords = [xyz_line[i] - xyz_min[i] for i in range(3)]
        template[tuple(xyz_line_in_template_coords)] = 1
        template = edt(template == 0) <= r

    im[xyz_min[0] : xyz_max[0] + 1,
       xyz_min[1] : xyz_max[1] + 1,
       xyz_min[2] : xyz_max[2] + 1] += template

    return im


def pad_faces(im, faces):
    r"""
    Pads the input image at specified faces. This shape of image is
    same as the output image of add_boundary_regions function.

    Parameters
    ----------
    im : ND_array
        The image that needs to be padded

    faces : list of strings
        Labels indicating where image needs to be padded. Given a 3D image
        of shape ``[x, y, z] = [i, j, k]``, the following conventions are used
        to indicate along which axis the padding should be applied:

        * 'left' -> ``x = 0``
        * 'right' -> ``x = i``
        * 'front' -> ``y = 0``
        * 'back' -> ``y = j``
        * 'bottom' -> ``z = 0``
        * 'top' -> ``z = k``

    Returns
    -------
    A image padded at specified face(s)

    See also
    --------
    add_boundary_regions
    """
    if im.ndim != im.squeeze().ndim:    # pragma: no cover
        warnings.warn((
            f"Input image conains a singleton axis: {im.shape}."
            " Reduce dimensionality with np.squeeze(im) to avoid"
            " unexpected behavior."
        ))
    f = faces
    if f is not None:
        if im.ndim == 2:
            faces = [(int('left' in f) * 3, int('right' in f) * 3),
                     (int(('front') in f) * 3 or int(('bottom') in f) * 3,
                      int(('back') in f) * 3 or int(('top') in f) * 3)]

        if im.ndim == 3:
            faces = [(int('left' in f) * 3, int('right' in f) * 3),
                     (int('front' in f) * 3, int('back' in f) * 3),
                     (int('top' in f) * 3, int('bottom' in f) * 3)]
        im = np.pad(im, pad_width=faces, mode='edge')
    else:
        im = im
    return im


def _create_alias_map(im, alias=None):
    r"""
    Creates an alias mapping between phases in original image and identifyable
    names. This mapping is used during network extraction to label
    interconnection between and properties of each phase.

    Parameters
    ----------
    im : ND-array
        Image of porous material where each phase is represented by unique
        integer. Phase integer should start from 1. Boolean image will extract
        only one network labeled with True's only.

    alias : dict (Optional)
        A dictionary that assigns unique image label to specific phase.
        For example {1: 'Solid'} will show all structural properties associated
        with label 1 as Solid phase properties.
        If ``None`` then default labelling will be used i.e {1: 'Phase1',..}.

    Returns
    -------
    A dictionary with numerical phase labels as key, and readable phase names
    as valuies. If no alias is provided then default labelling is used
    i.e {1: 'Phase1',..}
    """
    # -------------------------------------------------------------------------
    # Get alias if provided by user
    phases_num = np.unique(im).astype(int)
    phases_num = np.trim_zeros(phases_num)
    al = {}
    wrong_labels = []
    for values in phases_num:
        al[values] = 'phase{}'.format(values)
    if alias is not None:
        alias_sort = dict(sorted(alias.items()))
        phase_labels = np.array([*alias_sort])
        al = alias
        for i in phase_labels:
            if i == 0:
                raise Exception("Label 0 is not allowed in alias. "
                                + "Please specify alias with a positive "
                                  "integer")
            elif i not in phases_num:
                wrong_labels.append(i)
        if wrong_labels:
            raise Exception("Alias label(s) {} does not "
                            "match with image "
                            "label(s).".format(wrong_labels)
                            + "Please provide correct labels from image.")
        if phase_labels.size < phases_num.size:
            missed_labels = np.setdiff1d(phases_num, phase_labels)
            for i in missed_labels:
                warnings.warn(
                    "label_{} alias is not provided although it "
                    "exists in the input image.".format(i)
                    + "The default label alias phase{} is assigned to "
                      "label_{}".format(i, i))
                al[i] = 'phase{}'.format(i)
    return al


def extract_regions(regions, labels: list, trim=True):
    r"""
    Combine given regions into a single boolean mask

    Parameters
    -----------
    regions : ND-array
        An image containing an arbitrary number of labeled regions
    labels : array_like or scalar
        A list of labels indicating which region or regions to extract
    trim : bool
        If ``True`` then image shape will trimmed to a bounding box around the
        given regions.

    Returns
    -------
    im : ND-array
        A boolean mask with ``True`` values indicating where the given labels
        exist

    """
    if type(labels) is int:
        labels = [labels]
    s = spim.find_objects(regions)
    im_new = np.zeros_like(regions)
    x_min, y_min, z_min = sp.inf, sp.inf, sp.inf
    x_max, y_max, z_max = 0, 0, 0
    for i in labels:
        im_new[s[i - 1]] = regions[s[i - 1]] == i
        x_min, x_max = min(s[i - 1][0].start, x_min), max(s[i - 1][0].stop, x_max)
        y_min, y_max = min(s[i - 1][1].start, y_min), max(s[i - 1][1].stop, y_max)
        if regions.ndim == 3:
            z_min, z_max = min(s[i - 1][2].start, z_min), max(s[i - 1][2].stop, z_max)
    if trim:
        if regions.ndim == 3:
            bbox = bbox_to_slices([x_min, y_min, z_min, x_max, y_max, z_max])
        else:
            bbox = bbox_to_slices([x_min, y_min, x_max, y_max])
        im_new = im_new[bbox]
    return im_new


def size_to_seq(size, im=None, bins=None):
    r"""
    Converts an image of invasion size values into sequence values

    This is meant to accept the output of the ``porosimetry`` function.

    Parameters
    ----------
    size : ND-image
        The image containing invasion size values in each voxel.
    im : ND-image, optional
        A binary image of the porous media, with ``True`` indicating the
        void space and ``False`` indicating the solid phase. If not given
        then it is assumed that the solid is identified as ``size == 0``.
    bins : array_like or int (optional)
        The bins to use when converting sizes to sequence.  The default is
        to create 1 bin for each unique value in ``size``.  If an **int**
        is supplied it is interpreted as the number of bins between 0 and the
        maximum value in ``size``.  If an array is supplied it is used as
        the bins directly.

    Returns
    -------
    seq : ND-image
        An ND-image the same shape as ``size`` with invasion size values
        replaced by the invasion sequence.  This assumes that the invasion
        process occurs via increasing pressure steps, such as produced by
        the ``porosimetry`` function.

    """
    solid = size == 0
    if bins is None:
        bins = np.unique(size)
    elif isinstance(bins, int):
        bins = np.linspace(0, size.max(), bins)
    vals = np.digitize(size, bins=bins, right=True)
    # Invert the vals so smallest size has largest sequence
    vals = -(vals - vals.max() - 1) * ~solid
    # In case too many bins are given, remove empty ones
    vals = make_contiguous(vals, mode='keep_zeros')
    return vals


def size_to_satn(size, im=None, bins=None):
    r"""
    Converts an image of invasion size values into saturations

    Parameters
    ----------
    size : ND-image
        The image containing invasion size values in each voxel.
    im : ND-image, optional
        A binary image of the porous media, with ``True`` indicating the
        void space and ``False`` indicating the solid phase. If not given
        then it is assumed that the solid is identified as ``size == 0``.
    bins : array_like or int (optional)
        The bins to use when converting sizes to saturation.  The default is
        to create 1 bin for each unique value in ``size``.  If an **int**
        is supplied it is interpreted as the number of bins between 0 and the
        maximum value in ``size``.  If an array is supplied it is used as
        the bins directly.

    Returns
    -------
    satn : ND-image
        An ND-image the same size as ``seq`` but with sequence values replaced
        by the fraction of void space invaded at or below the sequence number.
        Solid voxels and uninvaded voxels are represented by 0 and -1,
        respectively.
    """
    if bins is None:
        bins = np.unique(size)
    elif isinstance(bins, int):
        bins = np.linspace(0, size.max(), bins)
    if im is None:
        im = (size != 0)
    void_vol = im.sum()
    satn = -np.ones_like(size, dtype=float)
    for r in bins[-1:0:-1]:
        hits = (size >= r) * (size > 0)
        temp = hits.sum()/void_vol
        satn[hits * (satn == -1)] = temp
    satn *= (im > 0)
    return satn


def seq_to_satn(seq, im=None):
    r"""
    Converts an image of invasion sequence values to saturation values.

    Parameters
    ----------
    seq : ND-image
        The image containing invasion sequence values in each voxel.  Solid
        should be indicated as 0's and uninvaded voxels as -1.
    im : ND-image, optional
        A binary image of the porous media, with ``True`` indicating the
        void space and ``False`` indicating the solid phase. If not given
        then it is assumed that the solid is identified as ``seq == 0``.

    Returns
    -------
    satn : ND-image
        An ND-image the same size as ``seq`` but with sequence values replaced
        by the fraction of void space invaded at or below the sequence number.
        Solid voxels and uninvaded voxels are represented by 0 and -1,
        respectively.

    """
<<<<<<< HEAD
    seq = sp.copy(seq).astype(int)
    if im is None:
        solid_mask = seq == 0
    else:
        solid_mask = im == 0
    uninvaded_mask = seq == -1
    seq[seq <= 0] = 0
    seq = rankdata(seq, method='dense') - 1
    b = sp.bincount(seq)
    if (solid_mask.sum() > 0) or (uninvaded_mask.sum() > 0):
        b[0] = 0
    c = sp.cumsum(b)
    seq = np.reshape(seq, solid_mask.shape)
    satn = c[seq]/(seq.size - solid_mask.sum())
    satn[solid_mask] = 0
    satn[uninvaded_mask] = -1
    return satn
=======
    seq = np.copy(seq).astype(int)
    solid = seq == 0
    uninvaded = seq == -1
    seq = np.clip(seq, a_min=0, a_max=None)
    seq = make_contiguous(seq)
    b = np.bincount(seq.flatten())
    b[0] = 0
    c = np.cumsum(b)
    satn = c[seq] / ((seq > 0).sum() + uninvaded.sum())
    satn[solid] = 0.0
    satn[uninvaded] = -1.0
    return satn


def zero_corners(im, pad_width):
    r"""
    Fills corners of a padded-image with 0, given a pad width and list of
    faces such as ["left", "front"] at which the image has been padded.

    Parameters
    ----------
    im : ndarray
        Padded image whose corners are to be filled with 0.

    pad_width : int or list
        Pad width of the padded image. If a scalar value is passed, a uniform
        pad width for all dimensions is assumed. Otherwise, a list of lists
        should be passed with each inner list being two-element long,
        pertaining to pad_before and pad_after for each axis.

    Example
    -------
    >>> import numpy as np
    >>> im = np.arange(48).reshape(6, 8)
    >>> im
    array([[ 0,  1,  2,  3,  4,  5,  6,  7],
           [ 8,  9, 10, 11, 12, 13, 14, 15],
           [16, 17, 18, 19, 20, 21, 22, 23],
           [24, 25, 26, 27, 28, 29, 30, 31],
           [32, 33, 34, 35, 36, 37, 38, 39],
           [40, 41, 42, 43, 44, 45, 46, 47]])
    >>> zero_corners(im, pad_width=[[2, 2], [1, 3]])
    >>> im
    array([[ 0,  1,  2,  3,  4,  0,  0,  0],
           [ 0,  9, 10, 11, 12,  0,  0,  0],
           [16, 17, 18, 19, 20, 21, 22, 23],
           [24, 25, 26, 27, 28, 29, 30, 31],
           [ 0, 33, 34, 35, 36,  0,  0,  0],
           [ 0, 41, 42, 43, 44,  0,  0,  0]])

    Notes
    -----
    This modifies the given image in-place.

    """
    pad_width = _parse_pad_width(pad_width, im.ndim)
    idx_corners = []
    for axis in range(im.ndim):
        pad_before, pad_after = pad_width[axis]
        idx_before = list(range(pad_before))
        idx_after = list(range(-pad_after, 0))
        idx_corners.append(idx_before + idx_after)
    idx_corners = np.ix_(*idx_corners)
    im[idx_corners] = 0


def _parse_pad_width(pad_width, ndim):
    r"""
    """
    # Example: pad_width = 3
    try:
        len(pad_width)
    except TypeError:
        return [[pad_width, pad_width] for i in range(ndim)]

    # Example: pad_width = [3]
    if len(pad_width) == 1:
        return [[pad_width[0], pad_width[0]] for i in range(ndim)]

    # Example: pad_width = [3, 1, 3, 0] and ndim = 3
    if len(pad_width) != ndim:
        raise Exception("Length of 'pad_width' must match the number of dimensions")

    out = []
    for elem in pad_width:
        # Example: pad_width = [3, 1, 0]
        if np.size(elem) == 1:
            out.append(np.squeeze([elem, elem]))
        # Example: pad_width = [[3, 1], 1, 0]
        elif np.size(elem) == 2:
            out.append(np.squeeze(elem))
        # Example: pad_width = [[3, 1, 2], 1, 0]
        else:
            raise Exception("Each element inside 'pad_width' can only be scalar"
                            " or a list of length 2")
    return out


def sanitize_filename(filename, ext, exclude_ext=False):
    r"""
    Returns a sanitized string in the form of name.extension

    Parameters
    ----------
    filename : str
        Unsanitized filename, could be 'test.vtk' or just 'test'

    ext : str
        Extension of the file, could be 'vtk'

    exclude_ext : bool
        If True, the returned string doesn't have the extension

    Returns
    -------
    sanitized : str
        Sanitized filename in form of name.extension

    """
    ext.strip(".")
    if filename.endswith(f".{ext}"):
        name = ".".join(filename.split(".")[:-1])
    else:
        name = filename
    filename_formatted = f"{name}" if exclude_ext else f"{name}.{ext}"
    return filename_formatted
>>>>>>> 1d3f1325
<|MERGE_RESOLUTION|>--- conflicted
+++ resolved
@@ -100,13 +100,6 @@
     image : ND-array
         Returns a copy of ``im`` rotated accordingly.
     """
-<<<<<<< HEAD
-    if im.ndim != im.squeeze().ndim:
-        warnings.warn('Input image contains a singleton axis:' + str(im.shape) +
-                      ' Reduce dimensionality with np.squeeze(im) to avoid' +
-                      ' unexpected behavior.')
-    im = sp.copy(im)
-=======
     if im.ndim != im.squeeze().ndim:    # pragma: no cover
         warnings.warn((
             f"Input image conains a singleton axis: {im.shape}."
@@ -114,7 +107,6 @@
             " unexpected behavior."
         ))
     im = np.copy(im)
->>>>>>> 1d3f1325
     if im.ndim == 2:
         im = (np.swapaxes(im, 1, 0))
         im = im[-1::-1, :]
@@ -355,17 +347,10 @@
         identified as *outside* the sample.
 
     """
-<<<<<<< HEAD
     dt = edt(im)
     if r is None:
         r = int(sp.amax(dt)) * 2
     im_padded = sp.pad(array=im, pad_width=r, mode='constant',
-=======
-    if r == 0:
-        dt = edt(input=im)
-        r = int(np.amax(dt)) * 2
-    im_padded = np.pad(array=im, pad_width=r, mode='constant',
->>>>>>> 1d3f1325
                        constant_values=True)
     seeds = (dt >= r) + get_border(shape=im_padded.shape)
     # Remove seeds not connected to edges
@@ -682,7 +667,6 @@
 
     """
     im = np.copy(im)
-<<<<<<< HEAD
     im_flat = im.flatten()
 
     if mode == 'none':
@@ -718,20 +702,6 @@
 
     else:
         raise Exception("Unrecognized mode:" + mode)
-=======
-    if keep_zeros:
-        mask = (im == 0)
-        im[mask] = im.min() - 1
-    im = im - im.min()
-    im_flat = im.flatten()
-    im_vals = np.unique(im_flat)
-    im_map = np.zeros(shape=np.amax(im_flat) + 1)
-    im_map[im_vals] = np.arange(0, np.size(np.unique(im_flat)))
-    im_new = im_map[im_flat]
-    im_new = np.reshape(im_new, newshape=np.shape(im))
-    im_new = np.array(im_new, dtype=im_flat.dtype)
-    return im_new
->>>>>>> 1d3f1325
 
 
 def get_border(shape, thickness=1, mode='edges', return_indices=False):
@@ -1093,15 +1063,9 @@
     # Obtain slices into image
     s = bbox_to_slices(bbox)
     # Generate sphere template within image boundaries
-<<<<<<< HEAD
     blank = np.ones_like(im[s], dtype=float)
     blank[tuple(c - bbox[0:im.ndim])] = 0.0
     sph = spim.distance_transform_edt(blank) < r
-=======
-    blank = np.ones_like(im[s], dtype=int)
-    blank[tuple(c - bbox[0:im.ndim])] = 0
-    sph = edt(blank) < r
->>>>>>> 1d3f1325
     if overwrite:  # Clear voxles under sphere to be zero
         temp = im[s] * sph > 0
         im[s][temp] = 0
@@ -1432,7 +1396,6 @@
         respectively.
 
     """
-<<<<<<< HEAD
     seq = sp.copy(seq).astype(int)
     if im is None:
         solid_mask = seq == 0
@@ -1450,19 +1413,6 @@
     satn[solid_mask] = 0
     satn[uninvaded_mask] = -1
     return satn
-=======
-    seq = np.copy(seq).astype(int)
-    solid = seq == 0
-    uninvaded = seq == -1
-    seq = np.clip(seq, a_min=0, a_max=None)
-    seq = make_contiguous(seq)
-    b = np.bincount(seq.flatten())
-    b[0] = 0
-    c = np.cumsum(b)
-    satn = c[seq] / ((seq > 0).sum() + uninvaded.sum())
-    satn[solid] = 0.0
-    satn[uninvaded] = -1.0
-    return satn
 
 
 def zero_corners(im, pad_width):
@@ -1576,5 +1526,4 @@
     else:
         name = filename
     filename_formatted = f"{name}" if exclude_ext else f"{name}.{ext}"
-    return filename_formatted
->>>>>>> 1d3f1325
+    return filename_formatted