<<<<<<< HEAD
from .__funcs__ import porosimetry, feature_size
from .__RandomWalk__ import RandomWalk
=======
from .__Porosimetry__ import Porosimetry
>>>>>>> 6d191d3b
<|MERGE_RESOLUTION|>--- conflicted
+++ resolved
@@ -1,6 +1,3 @@
-<<<<<<< HEAD
 from .__funcs__ import porosimetry, feature_size
 from .__RandomWalk__ import RandomWalk
-=======
-from .__Porosimetry__ import Porosimetry
->>>>>>> 6d191d3b
+from .__Porosimetry__ import Porosimetry